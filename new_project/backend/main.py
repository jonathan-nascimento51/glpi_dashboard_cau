--- conflicted
+++ resolved
@@ -6,11 +6,7 @@
 from fastapi import FastAPI
 
 # Import shared metric helpers from the main API module
-<<<<<<< HEAD
-from app.api.metrics import (
-=======
 from .metrics import (
->>>>>>> 7d476e16
     LevelMetrics,
     MetricsOverview,
     compute_level_metrics,
@@ -56,11 +52,7 @@
     if "status" in df.columns:
         closed = df["status"].astype(str).str.lower().isin(["closed", "solved"]).sum()
     opened = total - int(closed)
-<<<<<<< HEAD
-    return {"total": int(total), "opened": int(opened), "closed": int(closed)}
-=======
     return {"total": total, "opened": int(opened), "closed": int(closed)}
->>>>>>> 7d476e16
 
 
 @app.get("/tickets")
