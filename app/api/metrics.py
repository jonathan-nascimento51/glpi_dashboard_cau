"""Endpoints providing aggregated ticket metrics.

This module exposes simple REST routes used by the dashboard frontend. The
metrics are computed from GLPI tickets using :mod:`pandas` and cached in Redis
to keep the responses fast even when the dataset is large.
"""

from __future__ import annotations

import logging
from typing import Optional

import pandas as pd
from backend.application.glpi_api_client import (
    GlpiApiClient,
    create_glpi_api_client,
)
from backend.infrastructure.glpi.normalization import process_raw
from fastapi import HTTPException
from pydantic import BaseModel, Field, ValidationError
from shared.utils.redis_client import RedisClient, redis_client

from . import router

logger = logging.getLogger(__name__)

# Cache key used to store the metrics overview in Redis
CACHE_KEY_OVERVIEW = "metrics:overview"


class MetricsOverview(BaseModel):
    """Summary of key ticket metrics."""

    open_tickets: dict[str, int] = Field(default_factory=dict)
    created_and_resolved_this_month: dict[str, int] = Field(default_factory=dict)
    status_distribution: dict[str, int] = Field(default_factory=dict)


class LevelMetrics(BaseModel):
    """Metrics for a specific support level."""

    open_tickets: int = 0
    resolved_this_month: int = 0
    status_distribution: Dict[str, int] = Field(default_factory=dict)


async def _fetch_dataframe(client: Optional[GlpiApiClient]) -> pd.DataFrame:
    """Return tickets as a normalized DataFrame."""
    client = client or create_glpi_api_client()
    if client is None:
        raise RuntimeError("GLPI client unavailable")

    async with client:
        tickets = await client.fetch_tickets()

    data = [t.model_dump() for t in tickets]
    return process_raw(data)


async def compute_overview(
    client: Optional[GlpiApiClient] = None,
    cache: Optional[RedisClient] = None,
    ttl_seconds: int = 300,
) -> MetricsOverview:
    """Compute metrics and cache the result."""
    cache = cache or redis_client
    cache_key = CACHE_KEY_OVERVIEW

    cached = await cache.get(cache_key)
    if cached:
        try:
            return MetricsOverview.model_validate(cached)
        except (
            ValidationError,
            TypeError,
        ) as exc:  # pragma: no cover - bad cache content
            logger.warning("Ignoring invalid cache entry: %s", exc)

    df = await _fetch_dataframe(client)
    df["status"] = df["status"].astype(str).str.lower()

    open_mask = ~df["status"].isin(["closed", "solved"])
    open_by_level = (
        df[open_mask].groupby("group", observed=True).size().astype(int).to_dict()
    )

    now = pd.Timestamp.utcnow().tz_localize("UTC")
    month_start = pd.Timestamp(year=now.year, month=now.month, day=1, tz="UTC")
    if df["date_creation"].dt.tz is None:
        df["date_creation"] = df["date_creation"].dt.tz_localize("UTC")
    else:
        df["date_creation"] = df["date_creation"].dt.tz_convert("UTC")
    closed_mask = df["status"].isin(["closed", "solved"]) & (
        df["date_creation"] >= month_start
    )
    created_and_resolved_by_level = (
        df[closed_mask].groupby("group", observed=True).size().astype(int).to_dict()
    )

    status_counts = df["status"].value_counts().astype(int).to_dict()

    result = MetricsOverview(
        open_tickets=open_by_level,
        created_and_resolved_this_month=created_and_resolved_by_level,
        status_distribution=status_counts,
    )

    try:
        await cache.set(cache_key, result.model_dump(), ttl_seconds=ttl_seconds)
    except Exception as exc:  # pragma: no cover - cache failures
        logger.warning("Failed to store metrics in cache: %s", exc)

    return result


async def compute_level_metrics(
    level: str,
    client: Optional[GlpiApiClient] = None,
    cache: Optional[RedisClient] = None,
    ttl_seconds: int = 300,
) -> LevelMetrics:
    """Compute metrics for a single support level and cache the result."""
    cache = cache or redis_client
    cache_key = f"metrics:level:{level}"

    cached = await cache.get(cache_key)
    if cached:
        try:
            return LevelMetrics.model_validate(cached)
        except Exception as exc:  # pragma: no cover - bad cache content
            logger.warning("Ignoring invalid cache entry for %s: %s", level, exc)

    df = await _fetch_dataframe(client)
    df["status"] = df["status"].astype(str).str.lower()
    level_df = df[df["group"] == level]

    open_mask = ~level_df["status"].isin(["closed", "solved"])
    open_count = int(level_df[open_mask].shape[0])

    now = pd.Timestamp.utcnow()
    month_start = pd.Timestamp(year=now.year, month=now.month, day=1)
    closed_mask = level_df["status"].isin(["closed", "solved"]) & (
        level_df["date_creation"] >= month_start
    )
    resolved_count = int(level_df[closed_mask].shape[0])

    status_counts = level_df["status"].value_counts().astype(int).to_dict()

    result = LevelMetrics(
        open_tickets=open_count,
        resolved_this_month=resolved_count,
        status_distribution=status_counts,
    )

    try:
        await cache.set(cache_key, result.model_dump(), ttl_seconds=ttl_seconds)
    except Exception as exc:  # pragma: no cover - cache failures
        logger.warning("Failed to store level metrics in cache: %s", exc)

    return result


@router.get("/metrics/overview", response_model=MetricsOverview)
async def metrics_overview() -> MetricsOverview:
    """Return aggregated ticket metrics for the dashboard."""
    try:
        return await compute_overview()
    except Exception as exc:  # pragma: no cover - defensive
<<<<<<< HEAD
        logger.exception("Error computing metrics overview: %s", exc)
        raise HTTPException(status_code=500, detail="Failed to compute metrics")


@router.get("/metrics/level/{level}", response_model=LevelMetrics)
async def metrics_level(level: str) -> LevelMetrics:
    """Return metrics for a single support level (e.g. N1, N2)."""
    try:
        normalized = level.upper()
        return await compute_level_metrics(normalized)
    except Exception as exc:  # pragma: no cover - defensive
        logger.exception("Error computing level metrics for %s: %s", level, exc)
        raise HTTPException(status_code=500, detail="Failed to compute metrics")
=======
        logger.exception("Error computing metrics overview")
        raise HTTPException(
            status_code=500, detail="Failed to compute metrics"
        ) from exc
>>>>>>> e19135be
<|MERGE_RESOLUTION|>--- conflicted
+++ resolved
@@ -166,23 +166,7 @@
     try:
         return await compute_overview()
     except Exception as exc:  # pragma: no cover - defensive
-<<<<<<< HEAD
-        logger.exception("Error computing metrics overview: %s", exc)
-        raise HTTPException(status_code=500, detail="Failed to compute metrics")
-
-
-@router.get("/metrics/level/{level}", response_model=LevelMetrics)
-async def metrics_level(level: str) -> LevelMetrics:
-    """Return metrics for a single support level (e.g. N1, N2)."""
-    try:
-        normalized = level.upper()
-        return await compute_level_metrics(normalized)
-    except Exception as exc:  # pragma: no cover - defensive
-        logger.exception("Error computing level metrics for %s: %s", level, exc)
-        raise HTTPException(status_code=500, detail="Failed to compute metrics")
-=======
         logger.exception("Error computing metrics overview")
         raise HTTPException(
             status_code=500, detail="Failed to compute metrics"
-        ) from exc
->>>>>>> e19135be
+        ) from exc