"""Endpoints providing aggregated ticket metrics.

This module exposes simple REST routes used by the dashboard frontend. The
metrics are computed from GLPI tickets using :mod:`pandas` and cached in Redis
to keep the responses fast even when the dataset is large.
"""

from __future__ import annotations

import logging
from typing import Any, Awaitable, Callable, Dict, Literal, Optional

import pandas as pd
from fastapi import HTTPException
from pydantic import BaseModel, Field, ValidationError

from backend.application.glpi_api_client import (
    GlpiApiClient,
    create_glpi_api_client,
)
from backend.constants import GROUP_LABELS_BY_ID
from backend.infrastructure.glpi.normalization import process_raw
from shared.utils.redis_client import RedisClient, redis_client

from . import router

# Status values that represent a closed ticket
CLOSED_STATUSES = ["closed", "solved"]

logger = logging.getLogger(__name__)

# Cache key used to store the aggregated metrics in Redis
CACHE_KEY_AGGREGATED = "metrics:aggregated"


def map_group_ids_to_labels(series: pd.Series) -> pd.Series:
    """Map numeric group identifiers to their label.

    Any values that do not match known group IDs are returned unchanged.
    """

    return series.map(GROUP_LABELS_BY_ID).fillna(series)


class MetricsOverview(BaseModel):
    """Summary of key ticket metrics."""

    open_tickets: dict[str, int] = Field(default_factory=dict)
    tickets_closed_this_month: dict[str, int] = Field(default_factory=dict)
    status_distribution: dict[str, int] = Field(default_factory=dict)


class LevelMetrics(BaseModel):
    """Metrics for a single support level."""

    open_tickets: int = 0
    tickets_closed_this_month: int = 0
    status_distribution: dict[str, int] = Field(default_factory=dict)


async def _fetch_dataframe(client: Optional[GlpiApiClient]) -> pd.DataFrame:
    """Return tickets as a normalized DataFrame."""
    client = client or create_glpi_api_client()
    if client is None:
        raise RuntimeError("GLPI client unavailable")

    async with client:
        tickets = await client.fetch_tickets()

    data = [t.model_dump() for t in tickets]
    df = process_raw(data)
    df["group"] = map_group_ids_to_labels(df["group"])
    return df


def map_group_ids_to_labels(series: pd.Series) -> pd.Series:
    """Map numeric group IDs to their human-readable labels."""

    return series.map(GROUP_LABELS_BY_ID).fillna(series)


async def get_or_set_cache(
    cache: RedisClient,
    cache_key: str,
    model: type[BaseModel],
    compute_func: Callable[[], Awaitable[BaseModel]],
    ttl_seconds: int = 300,
) -> BaseModel:
    cached = await cache.get(cache_key)
    if cached:
        try:
            return model.model_validate(cached)
        except (ValidationError, TypeError) as exc:
            logger.warning(
                "Ignoring invalid cache entry due to %s: %s",
                type(exc).__name__,
                exc,
            )
    result: BaseModel = await compute_func()
    try:
        await cache.set(cache_key, result.model_dump(), ttl_seconds=ttl_seconds)
    except Exception as exc:
        logger.warning("Failed to store metrics in cache: %s", exc)
    return result


async def compute_aggregated(
    client: Optional[GlpiApiClient] = None,
    cache: Optional[RedisClient] = None,
    ttl_seconds: int = 300,
) -> MetricsOverview:
    """Compute metrics and cache the result."""
    cache = cache or redis_client
    cache_key = CACHE_KEY_AGGREGATED

    async def compute_metrics():
        df = await _fetch_dataframe(client)
        df["status"] = df["status"].astype(str).str.lower()

        open_mask = ~df["status"].isin(CLOSED_STATUSES)
        open_by_level: dict[Any, int] = (
            df[open_mask].groupby("group", observed=True).size().astype(int).to_dict()
        )

        now = pd.Timestamp.utcnow().tz_localize("UTC")
        month_start = pd.Timestamp(year=now.year, month=now.month, day=1, tz="UTC")
        # Ensure all entries in 'date_resolved' are localized to UTC
        if not pd.api.types.is_datetime64_any_dtype(df["date_resolved"]):
            df["date_resolved"] = pd.to_datetime(df["date_resolved"], errors="coerce")
        if df["date_resolved"].dt.tz is None:
            df["date_resolved"] = df["date_resolved"].dt.tz_localize("UTC")
        else:
            df["date_resolved"] = df["date_resolved"].dt.tz_convert("UTC")
        closed_mask = df["status"].isin(CLOSED_STATUSES) & (
            df["date_resolved"] >= month_start
        )

        closed_this_month_by_level = (
            df[closed_mask].groupby("group", observed=True).size().astype(int).to_dict()
        )

        status_counts = df["status"].value_counts().astype(int).to_dict()

        return MetricsOverview(
            open_tickets=open_by_level,
            tickets_closed_this_month=closed_this_month_by_level,
            status_distribution=status_counts,
        )

    result = await get_or_set_cache(
        cache, cache_key, MetricsOverview, compute_metrics, ttl_seconds
    )
    # Ensure the result is a MetricsOverview instance
    if not isinstance(result, MetricsOverview):
        raise RuntimeError("Cached value is not a MetricsOverview instance")
    return result


@router.get("/metrics/aggregated", response_model=MetricsOverview)
async def metrics_aggregated() -> MetricsOverview:
    """Return aggregated ticket metrics for the dashboard."""
    try:
        return await compute_aggregated()
    except Exception as exc:
        logger.exception("Error computing aggregated metrics")
        raise HTTPException(
            status_code=500, detail="Failed to compute metrics"
        ) from exc


async def compute_levels(
    *,
    client: Optional[GlpiApiClient] = None,
    cache: Optional[RedisClient] = None,
    ttl_seconds: int = 300,
) -> Dict[str, Dict[str, int]]:
    """Compute ticket status counts grouped by level and cache the result."""

    cache = cache or redis_client
    cache_key = "metrics:levels:all"

    cached = await cache.get(cache_key)
    if isinstance(cached, dict):
        return cached

    df = await _fetch_dataframe(client)
    df["status"] = df["status"].astype(str).str.lower()
    grouped = (
        df.groupby(["group", "status"], observed=True)
        .size()
        .unstack(fill_value=0)
        .astype(int)
    )
    result: Dict[str, Dict[str, int]] = grouped.to_dict(orient="index")

    try:
        await cache.set(cache_key, result, ttl_seconds=ttl_seconds)
    except Exception as exc:  # pragma: no cover - cache errors
        logger.warning("Failed to store level metrics in cache: %s", exc)

    return result


@router.get("/metrics/levels", response_model=Dict[str, Dict[str, int]])
async def metrics_levels() -> Dict[str, Dict[str, int]]:
    """Return status counts grouped by support level."""

    try:
        return await compute_levels()
    except Exception as exc:  # pragma: no cover - defensive
        logger.exception("Error computing metrics by level")
        raise HTTPException(
            status_code=500, detail="Failed to compute metrics"
        ) from exc


async def compute_level_metrics(
    level: str,
    *,
    client: Optional[GlpiApiClient] = None,
    cache: Optional[RedisClient] = None,
    ttl_seconds: int = 300,
) -> LevelMetrics:
    """Compute metrics for a single support level and cache the result."""

    cache = cache or redis_client
    cache_key = f"metrics:levels:{level}"

    async def compute_metrics() -> LevelMetrics:
        df = await _fetch_dataframe(client)
        df["status"] = df["status"].astype(str).str.lower()
        if "group" not in df.columns:
            raise HTTPException(
                status_code=500,
                detail="Data error: 'group' column missing from ticket data",
            )
        df = df[df["group"] == level]

        open_mask = ~df["status"].isin(CLOSED_STATUSES)
        open_count = int(open_mask.sum())

        now = pd.Timestamp.utcnow().tz_localize("UTC")
        month_start = pd.Timestamp(year=now.year, month=now.month, day=1, tz="UTC")

        if not pd.api.types.is_datetime64_any_dtype(df["date_resolved"]):
            df["date_resolved"] = pd.to_datetime(df["date_resolved"], errors="coerce")
        if df["date_resolved"].dt.tz is None:
            df["date_resolved"] = df["date_resolved"].dt.tz_localize("UTC")
        else:
            df["date_resolved"] = df["date_resolved"].dt.tz_convert("UTC")

        closed_mask = df["status"].isin(CLOSED_STATUSES) & (
            df["date_resolved"] >= month_start
        )
        closed_count = int(closed_mask.sum())

        status_counts = df["status"].value_counts().astype(int).to_dict()

        return LevelMetrics(
            open_tickets=open_count,
            tickets_closed_this_month=closed_count,
            status_distribution=status_counts,
        )

    result = await get_or_set_cache(
        cache, cache_key, LevelMetrics, compute_metrics, ttl_seconds
    )
    if not isinstance(result, LevelMetrics):
        raise RuntimeError("Cached value is not a LevelMetrics instance")
    return result


LevelName = Literal["N1", "N2", "N3", "N4"]


<<<<<<< HEAD
@router.get("/metrics/levels/{level}", response_model=MetricsOverview)
async def metrics_level(level: LevelName) -> MetricsOverview:
=======
@router.get("/metrics/levels/{level}", response_model=LevelMetrics)
async def metrics_level(level: str) -> LevelMetrics:
>>>>>>> d0587e37
    """Return ticket metrics for a specific support level."""

    level_norm = level.upper()
    try:
        return await compute_level_metrics(level_norm)
    except Exception as exc:  # pragma: no cover - defensive
        logger.exception("Error computing metrics for level %s", level_norm)
        raise HTTPException(
            status_code=500, detail="Failed to compute metrics"
        ) from exc<|MERGE_RESOLUTION|>--- conflicted
+++ resolved
@@ -273,13 +273,8 @@
 LevelName = Literal["N1", "N2", "N3", "N4"]
 
 
-<<<<<<< HEAD
 @router.get("/metrics/levels/{level}", response_model=MetricsOverview)
 async def metrics_level(level: LevelName) -> MetricsOverview:
-=======
-@router.get("/metrics/levels/{level}", response_model=LevelMetrics)
-async def metrics_level(level: str) -> LevelMetrics:
->>>>>>> d0587e37
     """Return ticket metrics for a specific support level."""
 
     level_norm = level.upper()
