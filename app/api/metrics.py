"""Endpoints providing aggregated ticket metrics.

This module exposes simple REST routes used by the dashboard frontend. The
metrics are computed from GLPI tickets using :mod:`pandas` and cached in Redis
to keep the responses fast even when the dataset is large.
"""

from __future__ import annotations

import logging
from typing import Dict, Optional

import pandas as pd
from backend.application.glpi_api_client import (
    GlpiApiClient,
    create_glpi_api_client,
)
from backend.infrastructure.glpi.normalization import process_raw
from fastapi import HTTPException
from pydantic import BaseModel, Field, ValidationError
from shared.utils.redis_client import RedisClient, redis_client

from . import router

# Status values that represent a closed ticket
CLOSED_STATUSES = ["closed", "solved"]

logger = logging.getLogger(__name__)

# Cache key used to store the metrics overview in Redis
CACHE_KEY_OVERVIEW = "metrics:overview"


class MetricsOverview(BaseModel):
    """Summary of key ticket metrics."""

    open_tickets: dict[str, int] = Field(default_factory=dict)
    tickets_closed_this_month: dict[str, int] = Field(default_factory=dict)
    status_distribution: dict[str, int] = Field(default_factory=dict)


class LevelMetrics(BaseModel):
    """Metrics for a specific support level."""

    open_tickets: int = 0
    resolved_this_month: int = 0
    status_distribution: Dict[str, int] = Field(default_factory=dict)


async def _fetch_dataframe(client: Optional[GlpiApiClient]) -> pd.DataFrame:
    """Return tickets as a normalized DataFrame."""
    client = client or create_glpi_api_client()
    if client is None:
        raise RuntimeError("GLPI client unavailable")

    async with client:
        tickets = await client.fetch_tickets()

    data = [t.model_dump() for t in tickets]
    return process_raw(data)


async def compute_overview(
    client: Optional[GlpiApiClient] = None,
    cache: Optional[RedisClient] = None,
    ttl_seconds: int = 300,
) -> MetricsOverview:
    """Compute metrics and cache the result."""
    cache = cache or redis_client
    cache_key = CACHE_KEY_OVERVIEW

    cached = await cache.get(cache_key)
    if cached:
        try:
            return MetricsOverview.model_validate(cached)
        except (
            ValidationError,
            TypeError,
        ) as exc:  # pragma: no cover - bad cache content
            logger.warning(
                "Ignoring invalid cache entry due to %s: %s",
                type(exc).__name__,
                exc,
            )

    df = await _fetch_dataframe(client)
    df["status"] = df["status"].astype(str).str.lower()

    open_mask = ~df["status"].isin(CLOSED_STATUSES)
    open_by_level = (
        df[open_mask].groupby("group", observed=True).size().astype(int).to_dict()
    )

    now = pd.Timestamp.utcnow().tz_localize("UTC")
    month_start = pd.Timestamp(year=now.year, month=now.month, day=1, tz="UTC")
<<<<<<< HEAD

    df["date_creation"] = pd.to_datetime(df["date_creation"], utc=True)

    closed_mask = df["status"].isin(["closed", "solved"]) & (
        df["date_creation"] >= month_start
=======
    if df["date_resolved"].dt.tz is None:
        df["date_resolved"] = df["date_resolved"].dt.tz_localize("UTC")
    else:
        df["date_resolved"] = df["date_resolved"].dt.tz_convert("UTC")
    closed_mask = df["status"].isin(CLOSED_STATUSES) & (
        df["date_resolved"] >= month_start
>>>>>>> 9fa68852
    )
    closed_this_month_by_level = (
        df[closed_mask].groupby("group", observed=True).size().astype(int).to_dict()
    )

    status_counts = df["status"].value_counts().astype(int).to_dict()

    result = MetricsOverview(
        open_tickets=open_by_level,
        tickets_closed_this_month=closed_this_month_by_level,
        status_distribution=status_counts,
    )

    try:
        await cache.set(cache_key, result.model_dump(), ttl_seconds=ttl_seconds)
    except Exception as exc:  # pragma: no cover - cache failures
        logger.warning("Failed to store metrics in cache: %s", exc)

    return result


async def compute_level_metrics(
    level: str,
    client: Optional[GlpiApiClient] = None,
    cache: Optional[RedisClient] = None,
    ttl_seconds: int = 300,
) -> LevelMetrics:
    """Compute metrics for a single support level and cache the result."""
    cache = cache or redis_client
    cache_key = f"metrics:level:{level}"

    cached = await cache.get(cache_key)
    if cached:
        try:
            return LevelMetrics.model_validate(cached)
        except Exception as exc:  # pragma: no cover - bad cache content
            logger.warning("Ignoring invalid cache entry for %s: %s", level, exc)

    df = await _fetch_dataframe(client)
    df["status"] = df["status"].astype(str).str.lower()
    level_df = df[df["group"] == level]

    open_mask = ~level_df["status"].isin(CLOSED_STATUSES)
    open_count = int(level_df[open_mask].shape[0])

    now = pd.Timestamp.utcnow().tz_localize("UTC")
    month_start = pd.Timestamp(year=now.year, month=now.month, day=1, tz="UTC")
    if level_df["date_resolved"].dt.tz is None:
        level_df["date_resolved"] = level_df["date_resolved"].dt.tz_localize("UTC")
    else:
        level_df["date_resolved"] = level_df["date_resolved"].dt.tz_convert("UTC")
    closed_mask = level_df["status"].isin(CLOSED_STATUSES) & (
        level_df["date_resolved"] >= month_start
    )
    resolved_count = int(level_df[closed_mask].shape[0])

    status_counts = level_df["status"].value_counts().astype(int).to_dict()

    result = LevelMetrics(
        open_tickets=open_count,
        resolved_this_month=resolved_count,
        status_distribution=status_counts,
    )

    try:
        await cache.set(cache_key, result.model_dump(), ttl_seconds=ttl_seconds)
    except Exception as exc:  # pragma: no cover - cache failures
        logger.warning("Failed to store level metrics in cache: %s", exc)

    return result


@router.get("/metrics/overview", response_model=MetricsOverview)
async def metrics_overview() -> MetricsOverview:
    """Return aggregated ticket metrics for the dashboard."""
    try:
        return await compute_overview()
    except Exception as exc:  # pragma: no cover - defensive
        logger.exception("Error computing metrics overview")
        raise HTTPException(
            status_code=500, detail="Failed to compute metrics"
        ) from exc<|MERGE_RESOLUTION|>--- conflicted
+++ resolved
@@ -93,20 +93,12 @@
 
     now = pd.Timestamp.utcnow().tz_localize("UTC")
     month_start = pd.Timestamp(year=now.year, month=now.month, day=1, tz="UTC")
-<<<<<<< HEAD
-
-    df["date_creation"] = pd.to_datetime(df["date_creation"], utc=True)
-
-    closed_mask = df["status"].isin(["closed", "solved"]) & (
-        df["date_creation"] >= month_start
-=======
     if df["date_resolved"].dt.tz is None:
         df["date_resolved"] = df["date_resolved"].dt.tz_localize("UTC")
     else:
         df["date_resolved"] = df["date_resolved"].dt.tz_convert("UTC")
     closed_mask = df["status"].isin(CLOSED_STATUSES) & (
         df["date_resolved"] >= month_start
->>>>>>> 9fa68852
     )
     closed_this_month_by_level = (
         df[closed_mask].groupby("group", observed=True).size().astype(int).to_dict()
