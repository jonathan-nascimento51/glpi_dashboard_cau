"""Endpoints providing aggregated ticket metrics.

This module exposes simple REST routes used by the dashboard frontend. The
metrics are computed from GLPI tickets using :mod:`pandas` and cached in Redis
to keep the responses fast even when the dataset is large.
"""

from __future__ import annotations

import logging
from enum import Enum
from typing import Any, Awaitable, Callable, Dict, Optional

import pandas as pd
from fastapi import HTTPException
from pydantic import BaseModel, Field, ValidationError

from backend.application.glpi_api_client import (
    GlpiApiClient,
    create_glpi_api_client,
)
from backend.constants import GROUP_LABELS_BY_ID
from backend.infrastructure.glpi.normalization import process_raw
from shared.utils.redis_client import RedisClient, redis_client

from . import router

# Status values that represent a closed ticket
CLOSED_STATUSES = ["closed", "solved"]

logger = logging.getLogger(__name__)

# Cache key used to store the aggregated metrics in Redis
CACHE_KEY_AGGREGATED = "metrics:aggregated"


def map_group_ids_to_labels(series: pd.Series) -> pd.Series:
    """Map numeric group identifiers to their label.

    Any values that do not match known group IDs are returned unchanged.
    """

    return series.map(GROUP_LABELS_BY_ID).fillna(series)


class MetricsOverview(BaseModel):
    """Summary of key ticket metrics."""

    open_tickets: dict[str, int] = Field(default_factory=dict)
    tickets_closed_this_month: dict[str, int] = Field(default_factory=dict)
    status_distribution: dict[str, int] = Field(default_factory=dict)


class LevelMetrics(BaseModel):
    """Metrics for a single support level."""

    open_tickets: int = 0
    tickets_closed_this_month: int = 0
    status_distribution: dict[str, int] = Field(default_factory=dict)


async def _fetch_dataframe(client: Optional[GlpiApiClient]) -> pd.DataFrame:
    """Return tickets as a normalized DataFrame."""
    client = client or create_glpi_api_client()
    if client is None:
        raise RuntimeError("GLPI client unavailable")

    async with client:
        tickets = await client.fetch_tickets()

    data = [t.model_dump() for t in tickets]
    df = process_raw(data)
    df["group"] = map_group_ids_to_labels(df["group"])
    return df


def map_group_ids_to_labels(series: pd.Series) -> pd.Series:
    """Map numerical group IDs to their human-readable labels."""

    return series.map(GROUP_LABELS_BY_ID).fillna(series)


async def get_or_set_cache(
    cache: RedisClient,
    cache_key: str,
    model: type[BaseModel],
    compute_func: Callable[[], Awaitable[BaseModel]],
    ttl_seconds: int = 300,
) -> BaseModel:
    cached = await cache.get(cache_key)
    if cached:
        try:
            return model.model_validate(cached)
        except (ValidationError, TypeError) as exc:
            logger.warning(
                "Ignoring invalid cache entry due to %s: %s",
                type(exc).__name__,
                exc,
            )
    result: BaseModel = await compute_func()
    try:
        await cache.set(cache_key, result.model_dump(), ttl_seconds=ttl_seconds)
    except Exception as exc:
        logger.warning("Failed to store metrics in cache: %s", exc)
    return result


async def compute_aggregated(
    client: Optional[GlpiApiClient] = None,
    cache: Optional[RedisClient] = None,
    ttl_seconds: int = 300,
) -> MetricsOverview:
    """Compute metrics and cache the result."""
    cache = cache or redis_client
    cache_key = CACHE_KEY_AGGREGATED

    async def compute_metrics():
        df = await _fetch_dataframe(client)
        df["status"] = df["status"].astype(str).str.lower()

        open_mask = ~df["status"].isin(CLOSED_STATUSES)
        open_by_level: dict[Any, int] = (
            df[open_mask].groupby("group", observed=True).size().astype(int).to_dict()
        )

        now = pd.Timestamp.utcnow().tz_localize("UTC")
        month_start = pd.Timestamp(year=now.year, month=now.month, day=1, tz="UTC")
        # Ensure all entries in 'date_resolved' are localized to UTC
        if not pd.api.types.is_datetime64_any_dtype(df["date_resolved"]):
            df["date_resolved"] = pd.to_datetime(df["date_resolved"], errors="coerce")
        if df["date_resolved"].dt.tz is None:
            df["date_resolved"] = df["date_resolved"].dt.tz_localize("UTC")
        else:
            df["date_resolved"] = df["date_resolved"].dt.tz_convert("UTC")
        closed_mask = df["status"].isin(CLOSED_STATUSES) & (
            df["date_resolved"] >= month_start
        )

        closed_this_month_by_level = (
            df[closed_mask].groupby("group", observed=True).size().astype(int).to_dict()
        )

        status_counts = df["status"].value_counts().astype(int).to_dict()

        return MetricsOverview(
            open_tickets=open_by_level,
            tickets_closed_this_month=closed_this_month_by_level,
            status_distribution=status_counts,
        )

    result = await get_or_set_cache(
        cache, cache_key, MetricsOverview, compute_metrics, ttl_seconds
    )
    # Ensure the result is a MetricsOverview instance
    if not isinstance(result, MetricsOverview):
        raise RuntimeError("Cached value is not a MetricsOverview instance")
    return result


@router.get("/metrics/aggregated", response_model=MetricsOverview)
async def metrics_aggregated() -> MetricsOverview:
    """Return aggregated ticket metrics for the dashboard."""
    try:
        return await compute_aggregated()
    except Exception as exc:
        logger.exception("Error computing aggregated metrics")
        raise HTTPException(
            status_code=500, detail="Failed to compute metrics"
        ) from exc


async def compute_levels(
    *,
    client: Optional[GlpiApiClient] = None,
    cache: Optional[RedisClient] = None,
    ttl_seconds: int = 300,
) -> Dict[str, Dict[str, int]]:
    """Compute ticket status counts grouped by level and cache the result."""

    cache = cache or redis_client
    cache_key = "metrics:levels:all"

    cached = await cache.get(cache_key)
    if isinstance(cached, dict):
        return cached

    df = await _fetch_dataframe(client)
    df["status"] = df["status"].astype(str).str.lower()
    grouped = (
        df.groupby(["group", "status"], observed=True)
        .size()
        .unstack(fill_value=0)
        .astype(int)
    )
    result: Dict[str, Dict[str, int]] = grouped.to_dict(orient="index")

    try:
        await cache.set(cache_key, result, ttl_seconds=ttl_seconds)
    except Exception as exc:  # pragma: no cover - cache errors
        logger.warning("Failed to store level metrics in cache: %s", exc)

    return result


@router.get("/metrics/levels", response_model=Dict[str, Dict[str, int]])
async def metrics_levels() -> Dict[str, Dict[str, int]]:
    """Return status counts grouped by support level."""

    try:
        return await compute_levels()
    except Exception as exc:  # pragma: no cover - defensive
        logger.exception("Error computing metrics by level")
        raise HTTPException(
            status_code=500, detail="Failed to compute metrics"
        ) from exc


async def compute_level_metrics(
    level: str,
    *,
    client: Optional[GlpiApiClient] = None,
    cache: Optional[RedisClient] = None,
    ttl_seconds: int = 300,
) -> LevelMetrics:
    """Compute metrics for a single support level and cache the result."""

    cache = cache or redis_client
    cache_key = f"metrics:levels:{level}"

    async def compute_metrics() -> LevelMetrics:
        df = await _fetch_dataframe(client)
        df["status"] = df["status"].astype(str).str.lower()
        if "group" not in df.columns:
            raise HTTPException(
                status_code=500,
                detail="Data error: 'group' column missing from ticket data",
            )
        df = df[df["group"] == level]

        open_mask = ~df["status"].isin(CLOSED_STATUSES)
        open_count = int(open_mask.sum())

        now = pd.Timestamp.utcnow().tz_localize("UTC")
        month_start = pd.Timestamp(year=now.year, month=now.month, day=1, tz="UTC")

        if not pd.api.types.is_datetime64_any_dtype(df["date_resolved"]):
            df["date_resolved"] = pd.to_datetime(df["date_resolved"], errors="coerce")
        if df["date_resolved"].dt.tz is None:
            df["date_resolved"] = df["date_resolved"].dt.tz_localize("UTC")
        else:
            df["date_resolved"] = df["date_resolved"].dt.tz_convert("UTC")

        closed_mask = df["status"].isin(CLOSED_STATUSES) & (
            df["date_resolved"] >= month_start
        )
        closed_count = int(closed_mask.sum())

        status_counts = df["status"].value_counts().astype(int).to_dict()

        return LevelMetrics(
            open_tickets=open_count,
            tickets_closed_this_month=closed_count,
            status_distribution=status_counts,
        )

    result = await get_or_set_cache(
        cache, cache_key, LevelMetrics, compute_metrics, ttl_seconds
    )
    if not isinstance(result, LevelMetrics):
        raise RuntimeError("Cached value is not a LevelMetrics instance")
    return result


class SupportLevel(str, Enum):
    """Known support levels exposed by the API."""

    N1 = "N1"
    N2 = "N2"
    N3 = "N3"
    N4 = "N4"


<<<<<<< HEAD
@router.get("/metrics/levels/{level}", response_model=MetricsOverview)
async def metrics_level(level: SupportLevel) -> MetricsOverview:
=======
@router.get("/metrics/levels/{level}", response_model=LevelMetrics)
async def metrics_level(level: str) -> LevelMetrics:
>>>>>>> 028b5c2c
    """Return ticket metrics for a specific support level."""

    level_value = level.value
    try:
        return await compute_level_metrics(level_value)
    except Exception as exc:  # pragma: no cover - defensive
        logger.exception("Error computing metrics for level %s", level_value)
        raise HTTPException(
            status_code=500, detail="Failed to compute metrics"
        ) from exc<|MERGE_RESOLUTION|>--- conflicted
+++ resolved
@@ -280,13 +280,8 @@
     N4 = "N4"
 
 
-<<<<<<< HEAD
 @router.get("/metrics/levels/{level}", response_model=MetricsOverview)
 async def metrics_level(level: SupportLevel) -> MetricsOverview:
-=======
-@router.get("/metrics/levels/{level}", response_model=LevelMetrics)
-async def metrics_level(level: str) -> LevelMetrics:
->>>>>>> 028b5c2c
     """Return ticket metrics for a specific support level."""
 
     level_value = level.value
