#!/usr/bin/env bash
set -euo pipefail

<<<<<<< HEAD
# Install packages from [project.optional-dependencies]
python - "$@" <<'PY'
import subprocess, sys, tomllib
from pathlib import Path

groups = sys.argv[1:] or ["dev"]

with Path("pyproject.toml").open("rb") as f:
    data = tomllib.load(f)

optional = data.get("project", {}).get("optional-dependencies", {})
pkgs = []
for g in groups:
    pkgs.extend(optional.get(g, []))

if not pkgs:
    print("No optional dependencies found for", ", ".join(groups))
    raise SystemExit(0)

print("Installing optional packages from", ", ".join(groups) + ":", " ".join(pkgs))
subprocess.check_call([sys.executable, "-m", "pip", "install", *pkgs])
PY
EOF
=======
# Install packages listed under [project.optional-dependencies]
# Usage: ./scripts/install_dev_extras.sh [group]
# Defaults to "dev" if no group is provided.
GROUP="${1:-dev}"

python - "$GROUP" <<'PY'
import subprocess, sys, tomllib
from pathlib import Path

group = sys.argv[1]
with Path('pyproject.toml').open('rb') as f:
    data = tomllib.load(f)

pkgs = data.get('project', {}).get('optional-dependencies', {}).get(group, [])
if not pkgs:
    print(f'No {group} optional dependencies found.')
    raise SystemExit(0)

print(f'Installing optional {group} packages:', ' '.join(pkgs))
subprocess.check_call([sys.executable, '-m', 'pip', 'install', *pkgs])
PY
>>>>>>> 2bb1f01f
<|MERGE_RESOLUTION|>--- conflicted
+++ resolved
@@ -1,7 +1,6 @@
 #!/usr/bin/env bash
 set -euo pipefail
 
-<<<<<<< HEAD
 # Install packages from [project.optional-dependencies]
 python - "$@" <<'PY'
 import subprocess, sys, tomllib
@@ -23,28 +22,4 @@
 
 print("Installing optional packages from", ", ".join(groups) + ":", " ".join(pkgs))
 subprocess.check_call([sys.executable, "-m", "pip", "install", *pkgs])
-PY
-EOF
-=======
-# Install packages listed under [project.optional-dependencies]
-# Usage: ./scripts/install_dev_extras.sh [group]
-# Defaults to "dev" if no group is provided.
-GROUP="${1:-dev}"
-
-python - "$GROUP" <<'PY'
-import subprocess, sys, tomllib
-from pathlib import Path
-
-group = sys.argv[1]
-with Path('pyproject.toml').open('rb') as f:
-    data = tomllib.load(f)
-
-pkgs = data.get('project', {}).get('optional-dependencies', {}).get(group, [])
-if not pkgs:
-    print(f'No {group} optional dependencies found.')
-    raise SystemExit(0)
-
-print(f'Installing optional {group} packages:', ' '.join(pkgs))
-subprocess.check_call([sys.executable, '-m', 'pip', 'install', *pkgs])
-PY
->>>>>>> 2bb1f01f
+PY