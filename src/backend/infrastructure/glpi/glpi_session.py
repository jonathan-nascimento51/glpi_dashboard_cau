import asyncio
import contextlib
import json
import logging
import os
import ssl
from types import TracebackType
from typing import Any, Dict, List, Optional, Union
from urllib.parse import urlsplit, urlunsplit

import aiohttp
from aiohttp import BasicAuth, ClientResponse, ClientSession, TCPConnector
from pydantic import BaseModel, ConfigDict, Field, model_validator

from backend.core.settings import (
    GLPI_APP_TOKEN,
    GLPI_BASE_URL,
    GLPI_PASSWORD,
    GLPI_USER_TOKEN,
    GLPI_USERNAME,
)

# Import custom exceptions and decorator from sibling module
from backend.domain.exceptions import (
    HTTP_STATUS_ERROR_MAP,
    GLPIAPIError,
    GLPIBadRequestError,
    GLPIForbiddenError,
    GLPIInternalServerError,
    GLPINotFoundError,
    GLPITooManyRequestsError,
    GLPIUnauthorizedError,
)
from backend.domain.tool_error import ToolError
from shared.utils.resilience import call_with_breaker, retry_api_call

logger = logging.getLogger(__name__)

CONTENT_TYPE_JSON = "application/json"


def parse_error(response: ClientResponse, data: Optional[dict[str, Any]] = None) -> str:
    """Extract and return a user-friendly error message from the response."""
    if data and "message" in data:
        return data["message"]
    return f"Error {response.status}: {response.reason}"


def mask_proxy_url(url: Optional[str]) -> Optional[str]:
    """Return a version of ``url`` with the password obscured."""
    if not url:
        return url
    try:
        parsed = urlsplit(url)
        if parsed.password:
            user = parsed.username or ""
            host = parsed.hostname or ""
            port = f":{parsed.port}" if parsed.port else ""
            netloc = f"{user}:***@{host}{port}" if user else f"***@{host}{port}"
            return urlunsplit(
                (parsed.scheme, netloc, parsed.path, parsed.query, parsed.fragment)
            )
        return url
    except Exception:
        return url


class Credentials(BaseModel):
    """Authentication data for the GLPI REST API.

    Use this model when calling GLPI tools so credentials are validated before
    any network request is attempted.
    """

    app_token: str = Field(..., description="GLPI application token")
    user_token: Optional[str] = Field(
        default=None, description="Optional user API token"
    )
    username: Optional[str] = Field(
        default=None, description="GLPI username used when no token is provided"
    )
    password: Optional[str] = Field(
        default=None,
        description="GLPI password used together with ``username``",
    )

    @model_validator(mode="after")
    def _check_auth(self) -> "Credentials":
        """Ensure at least one authentication method is supplied."""
        auth_methods = sum(
            [
                1 if self.user_token else 0,
                1 if (self.username and self.password) else 0,
            ]
        )
        if auth_methods == 0:
            raise ValueError("Either user_token or username/password must be provided.")
        if auth_methods > 1:
            logger.debug(
                "Both user_token and username/password provided. "
                "Prioritizing user_token."
            )
            self.username = None
            self.password = None
        return self


class SessionParams(BaseModel):
    """Input data for creating :class:`GLPISession`."""

    model_config = ConfigDict(arbitrary_types_allowed=True)

    base_url: str = Field(..., description="GLPI REST base URL")
    credentials: Credentials
    proxy: Optional[str] = Field(
        default_factory=lambda: os.environ.get("HTTP_PROXY"),
        description="Optional proxy URL; defaults to HTTP_PROXY env var",
    )
    verify_ssl: bool = Field(default=True, description="Verify SSL certificates")
    ssl_context: Optional[ssl.SSLContext] = Field(
<<<<<<< HEAD
        default=None,
        description="Custom SSL context for TLS connections",
        exclude=True,
    )
    timeout: Union[int, aiohttp.ClientTimeout] = Field(
        default=300,
        description="Request timeout in seconds",
        exclude=True,
=======
        default=None, description="Custom SSL context for TLS connections", exclude=True
    )
    timeout: Union[int, aiohttp.ClientTimeout] = Field(
        default=300, description="Request timeout in seconds", exclude=True
>>>>>>> a8011fc0
    )
    refresh_interval: int = Field(
        default=3000,
        description="Interval in seconds to proactively refresh the session",
    )


class GLPISession:
    """Manage an authenticated session with the GLPI REST API.

    This tool is ideal for background workers that need long-lived access to the
    API. It transparently refreshes tokens and cleans up network resources when
    used as an async context manager.
    """

    def __init__(
        self,
        base_url: str,
        credentials: Credentials,
        proxy: Optional[str] = None,
        verify_ssl: bool = True,
        ssl_context: Optional[ssl.SSLContext] = None,
        timeout: Union[int, aiohttp.ClientTimeout] = 300,
        refresh_interval: int = 3000,  # seconds, for proactive refresh if needed
    ) -> None:
        """
        Initializes the GLPI session manager.

        Args:
            base_url: The base URL of the GLPI API
                (e.g., "https://glpi.company.com/apirest.php").
            credentials: An instance of Credentials containing app_token and
                        either user_token or username/password.
            proxy: Optional proxy URL (e.g., "http://proxy.example.com:8080").
                Defaults to the ``HTTP_PROXY`` environment variable when unset.
            verify_ssl: Whether to verify SSL certificates. Defaults to True.
            ssl_context: Custom :class:`ssl.SSLContext` to use when verifying
                SSL certificates.
            timeout: Default timeout for HTTP requests in seconds.
            refresh_interval: Interval in seconds to proactively
                refresh the session token.
                Only applicable if using username/password for session initiation.
        """
        self.base_url = base_url.rstrip("/")
        self.credentials = credentials
        self.proxy = proxy or os.environ.get("HTTP_PROXY")
        self.verify_ssl = verify_ssl
        self.ssl_ctx = ssl_context
        self.timeout = timeout
        self.refresh_interval = refresh_interval

        self._session_token: Optional[str] = None
        self._session: Optional[aiohttp.ClientSession] = None
        self._refresh_task: Optional[asyncio.Task[None]] = None
        self._last_refresh_time: float = 0.0
        self._refresh_lock = asyncio.Lock()
        self._shutdown_event = asyncio.Event()
        # Track whether the current session was created using user_token or
        # username/password. This determines if killSession should be called on
        # exit. Defaults to ``bool(credentials.user_token)`` but is updated on
        # each token refresh.
        self._using_user_token: bool = bool(credentials.user_token)

    def _resolve_timeout(self) -> aiohttp.ClientTimeout:
        """Return the timeout as an aiohttp.ClientTimeout object for aiohttp calls."""
        if isinstance(self.timeout, aiohttp.ClientTimeout):
            return self.timeout
        return aiohttp.ClientTimeout(total=float(self.timeout))

    def _init_aiohttp_session(self) -> None:
        """Initializes the aiohttp ClientSession if it's not already open."""
        if self._session is None or self._session.closed:
            if not self.verify_ssl:
                connector = TCPConnector(ssl=False)
            elif self.ssl_ctx is not None:
                connector = TCPConnector(ssl=self.ssl_ctx)
            else:
                connector = TCPConnector()
            self._session = ClientSession(connector=connector, trust_env=True)
            if proxy_info := mask_proxy_url(self.proxy):
                logger.info(
                    "aiohttp ClientSession initialized via proxy %s", proxy_info
                )
            else:
                logger.info("aiohttp ClientSession initialized.")

    @retry_api_call
    async def _refresh_session_token(self) -> None:
        """
        Refresh the GLPI session token by calling the ``initSession`` endpoint.

        The aiohttp session is (re)created via ``_init_aiohttp_session`` to
        guarantee a fresh connection when needed.
        """
        async with self._refresh_lock:
            self._init_aiohttp_session()
            assert self._session is not None
            init_session_url = f"{self.base_url}/initSession"
            headers = self._build_init_headers()
            self._set_auth_headers(headers)
            try:
                self._init_aiohttp_session()
                assert self._session is not None
                get_kwargs = self._build_get_kwargs()
                async with self._session.get(
                    init_session_url,
                    headers=headers,
                    **get_kwargs,
                ) as response:
                    await self._handle_init_response(response)
            except aiohttp.ClientError as e:
                await self._handle_client_error(e)

    def _build_init_headers(self) -> Dict[str, str]:
        return {
            "Content-Type": CONTENT_TYPE_JSON,
            "App-Token": self.credentials.app_token,
        }

    def _set_auth_headers(self, headers: Dict[str, str]) -> None:
        if self.credentials.user_token:
            headers["Authorization"] = f"user_token {self.credentials.user_token}"
            logger.info("Attempting to initiate GLPI session with user_token...")
            self._using_user_token = True
        elif self.credentials.username and self.credentials.password:
            basic_auth = BasicAuth(
                self.credentials.username,
                self.credentials.password,
            )
            headers["Authorization"] = basic_auth.encode()
            logger.info("Attempting to initiate GLPI session with username/password...")
            self._using_user_token = False
        else:
            raise ValueError(
                "No valid authentication method "
                "(user_token or username/password) provided."
            )

    def _build_get_kwargs(self) -> Dict[str, Any]:
        get_kwargs: Dict[str, Any] = {
            "proxy": self.proxy,
            "timeout": self._resolve_timeout(),
        }
        if not self.verify_ssl:
            get_kwargs["ssl"] = False
        elif self.ssl_ctx is not None:
            get_kwargs["ssl"] = self.ssl_ctx
        return get_kwargs

    async def _handle_init_response(self, response: aiohttp.ClientResponse) -> None:
        try:
            response.raise_for_status()
        except aiohttp.ClientResponseError as e:
            await self._handle_init_error(e, response)
        data = await response.json()
        self._session_token = data.get("session_token")
        if not self._session_token:
            raise GLPIAPIError(
                response.status,
                "session_token not found in response",
                data,
            )
        logger.info("GLPI session initiated successfully.")
        self._last_refresh_time = asyncio.get_running_loop().time()

    async def _handle_init_error(
        self, e: aiohttp.ClientResponseError, response: aiohttp.ClientResponse
    ) -> None:

        response_data = {}
        response_text = ""
        try:
            response_data = await response.json()
        except (aiohttp.ContentTypeError, ValueError):
            with contextlib.suppress(Exception):
                response_text = await response.text()
        error_resp = getattr(e, "response", response)
        error_class = HTTP_STATUS_ERROR_MAP.get(e.status, GLPIAPIError)
        if self._session and not self._session.closed:
            await self._session.close()
            logger.info("aiohttp ClientSession closed due to init failure.")
        logger.error(
            "initSession returned status %s: %s",
            e.status,
            json.dumps(response_data) if response_data else response_text,
        )
        raise error_class(
            e.status,
            parse_error(error_resp or response),
            (
                response_data or {"text": response_text}
                if (response_data or response_text)
                else None
            ),
        ) from e

    async def _handle_client_error(self, e: aiohttp.ClientError) -> None:
        if self._session and not self._session.closed:
            await self._session.close()
            logger.info("aiohttp ClientSession closed due to init failure.")
        proxy_info = mask_proxy_url(self.proxy)
        raise GLPIAPIError(
            0,
            (
                f"Network or client error during session initiation: {e}"
                f" via proxy {proxy_info}"
                if proxy_info
                else f"Network or client error during session initiation: {e}"
            ),
        ) from e

    async def _proactive_refresh_loop(self) -> None:
        """
        Proactively refreshes the session token before it expires.
        This loop runs only if authentication is via username/password for
        session initiation.
        """
        if self.credentials.user_token:
            logger.debug("Proactive refresh loop not needed for user_token.")
            return

        while not self._shutdown_event.is_set():
            start = asyncio.get_running_loop().time()
            elapsed = 0.0
            # Sleep in short increments so we can exit early if needed
            while elapsed < self.refresh_interval and not self._shutdown_event.is_set():
                to_sleep = min(1.0, self.refresh_interval - elapsed)
                await asyncio.sleep(to_sleep)
                elapsed = asyncio.get_running_loop().time() - start

            if self._shutdown_event.is_set():
                break

            # Check if current token is older than refresh_interval
            if (
                self._session_token
                and (asyncio.get_running_loop().time() - self._last_refresh_time)
                >= self.refresh_interval
            ):
                logger.info("Proactively refreshing GLPI session token.")
                try:
                    await self._refresh_session_token()
                except Exception as e:
                    logger.error("failed to proactively refresh session token: %s", e)
                    # In a production system, consider exponential backoff or
                    # circuit breaking here.

    async def __aenter__(self) -> "GLPISession":
        """
        Enters the asynchronous context, initiating the GLPI session.
        """
        self._init_aiohttp_session()
        await self._refresh_session_token()

        # Start proactive refresh task only if using username/password flow
        if not self.credentials.user_token:
            self._shutdown_event.clear()
            self._refresh_task = asyncio.create_task(self._proactive_refresh_loop())
        return self

    async def __aexit__(
        self,
        exc_type: Optional[type],
        exc_val: Optional[BaseException],
        exc_tb: Optional["TracebackType"],
    ) -> None:
        """Exits the async context, terminating refresh tasks and session."""

        self._shutdown_event.set()
        if self._refresh_task:
            self._refresh_task.cancel()
            with contextlib.suppress(asyncio.CancelledError):
                await self._refresh_task
            logger.info("Proactive refresh task cancelled.")

        try:
            if self._session_token and not self._using_user_token:
                try:
                    await self._kill_session()
                except Exception as e:  # noqa: B902
                    logger.error("Failed to kill session: %s", e)
            else:
                # Ensure token is cleared when killSession is skipped
                self._session_token = None
        finally:
            if self._session and not self._session.closed:
                await self._session.close()
                logger.info("aiohttp ClientSession closed.")

    async def close(self) -> None:
        """Public method to close the session without a context manager."""
        await self.__aexit__(None, None, None)

    @retry_api_call
    async def _kill_session(self) -> None:
        """Kills the current GLPI session by calling the killSession endpoint.

        If no session token is set, this method performs no action and returns
        immediately.
        """
        if not self._session_token:
            logger.info("No session token to kill.")
            return

        kill_session_url = f"{self.base_url}/killSession"
        headers = {
            "Content-Type": CONTENT_TYPE_JSON,
            "Session-Token": self._session_token,
            "App-Token": self.credentials.app_token,
        }
        logger.info("Attempting to kill GLPI session...")
        try:
            self._init_aiohttp_session()
            assert self._session is not None

            get_kwargs: dict[str, Any] = {
                "headers": headers,
                "timeout": self._resolve_timeout(),
            }
            if self.proxy is not None:
                get_kwargs["proxy"] = self.proxy
            if not self.verify_ssl:
                get_kwargs["ssl"] = False
            elif self.ssl_ctx is not None:
                get_kwargs["ssl"] = self.ssl_ctx

            async with self._session.get(kill_session_url, **get_kwargs) as resp:
                resp.raise_for_status()
                logger.info("GLPI session killed successfully.")
        except aiohttp.ClientResponseError as e:
            proxy_info = mask_proxy_url(self.proxy)
            logger.error(
                "Network or client error during session termination: %s via proxy %s",
                e,
                proxy_info,
            )
        finally:
            self._session_token = None  # Always clear token after attempt to kill

    @call_with_breaker
    @retry_api_call  # Apply the retry decorator here
    async def _request(
        self,
        method: str,
        endpoint: str,
        headers: Optional[Dict[str, str]] = None,
        json_data: Optional[Dict[str, Any]] = None,
        params: Optional[Dict[str, Union[str, int, float]]] = None,
        retry_on_401: bool = True,
        max_401_retries: int = 1,
        return_headers: bool = False,
    ) -> Any:
        """
        Makes an authenticated request to the GLPI API with retry logic for 401 errors.
        """
        if self._session is None or self._session.closed:
            self._init_aiohttp_session()

        full_url = f"{self.base_url}/{endpoint.lstrip('/')}"
        request_headers = self._build_request_headers(headers)
        return await self._request_with_retries(
            method,
            full_url,
            request_headers,
            json_data,
            params,
            retry_on_401,
            max_401_retries,
            return_headers,
            headers,
        )

    async def _request_with_retries(
        self,
        method: str,
        full_url: str,
        request_headers: Dict[str, str],
        json_data: Optional[Dict[str, Any]],
        params: Optional[Dict[str, Union[str, int, float]]],
        retry_on_401: bool,
        max_401_retries: int,
        return_headers: bool,
        orig_headers: Optional[Dict[str, str]],
    ) -> Any:
        for attempt in range(max_401_retries + 1):
            try:
                return await self._execute_request(
                    method,
                    full_url,
                    request_headers,
                    json_data,
                    params,
                    return_headers,
                    retry_on_401,
                    attempt,
                    max_401_retries,
                )
            except GLPIUnauthorizedError:
                if retry_on_401 and attempt < max_401_retries:  # noqa: B007
                    logger.warning(
                        "Received 401 Unauthorized. "
                        "Attempting to refresh session token...",
                    )
                    await self._handle_unauthorized()
                    request_headers = self._build_request_headers(orig_headers)
                    continue
                raise
            except aiohttp.ClientError as e:
                self._raise_client_error(e)
            except Exception as e:  # noqa: B902
                if isinstance(e, GLPIAPIError):
                    raise
                raise GLPIAPIError(0, f"An unexpected error occurred: {e}") from e
        raise GLPIUnauthorizedError(
            401, "Failed to authenticate after multiple 401 retries."
        )

    def _build_request_headers(
        self, headers: Optional[Dict[str, str]]
    ) -> Dict[str, str]:
        request_headers: Dict[str, str] = {
            "Content-Type": CONTENT_TYPE_JSON,
            "App-Token": self.credentials.app_token,
        }
        if self._session_token:
            request_headers["Session-Token"] = self._session_token
        if headers:
            request_headers |= headers
        return request_headers

    async def _execute_request(
        self,
        method: str,
        full_url: str,
        request_headers: Dict[str, str],
        json_data: Optional[Dict[str, Any]],
        params: Optional[Dict[str, Union[str, int, float]]],
        return_headers: bool,
        retry_on_401: bool,
        attempt: int,
        max_401_retries: int,
    ) -> Any:
        self._init_aiohttp_session()
        assert self._session is not None
        request_kwargs: Dict[str, Any] = {
            "headers": request_headers,
            "json": json_data,
            "params": params,
            "proxy": self.proxy,
            "timeout": self._resolve_timeout(),
        }
        if not self.verify_ssl:
            request_kwargs["ssl"] = False
        elif self.ssl_ctx is not None:
            request_kwargs["ssl"] = self.ssl_ctx

        async with self._session.request(
            method,
            full_url,
            **request_kwargs,
        ) as response:
            if response.status == 401 and retry_on_401 and attempt < max_401_retries:
                raise GLPIUnauthorizedError(401, "401 Unauthorized")
            try:
                response.raise_for_status()
                data = await response.json()
                return (data, dict(response.headers)) if return_headers else data
            except aiohttp.ClientResponseError as e:
                await self._handle_response_error(e, response)

    async def _handle_unauthorized(self):
        if self._session and not self._session.closed:
            await self._session.close()
        self._session = None
        # Attempt to refresh the session token. If it fails, re-raise the
        # GLPIUnauthorizedError to propagate the authentication failure.
        await self._refresh_session_token()

    async def _handle_response_error(
        self,
        e: aiohttp.ClientResponseError,
        response: aiohttp.ClientResponse,
    ):
        response_data: Dict[str, Any] = {}

        response_text = ""
        try:
            response_data = await response.json()
        except (aiohttp.ContentTypeError, ValueError):
            with contextlib.suppress(Exception):
                response_text = await response.text()
        error_class = HTTP_STATUS_ERROR_MAP.get(e.status, GLPIAPIError)
        raise error_class(
            e.status,
            parse_error(response, response_data),
            response_data or {"text": response_text},
        ) from e

    def _raise_client_error(self, e: aiohttp.ClientError):
        proxy_info = mask_proxy_url(self.proxy)
        msg = f"Network or client error during API request: {e}"
        if proxy_info:
            msg += f" via proxy {proxy_info}"
        raise GLPIAPIError(0, msg) from e

    async def get(
        self,
        endpoint: str,
        params: Optional[Dict[str, Any]] = None,
        headers: Optional[Dict[str, str]] = None,
        *,
        return_headers: bool = False,
    ) -> Any:
        """
        Performs a GET request to the GLPI API.

        Args:
            endpoint: The API endpoint (e.g., "Ticket/").
            params: Query parameters for the request.
            headers: Additional headers for the request.

        Returns:
            The JSON response from the API.
        """
        return await self._request(
            "GET",
            endpoint,
            headers=headers,
            params=params,
            return_headers=return_headers,
        )

    async def post(
        self,
        endpoint: str,
        json_data: Optional[Dict[str, Any]] = None,
        headers: Optional[Dict[str, str]] = None,
        *,
        return_headers: bool = False,
    ) -> Any:
        """
        Performs a POST request to the GLPI API.

        Args:
            endpoint: The API endpoint (e.g., "Ticket/").
            json_data: JSON payload to send in the request body.
            headers: Additional headers for the request.
        """
        return await self._request(
            "POST",
            endpoint,
            headers=headers,
            json_data=json_data,
            return_headers=return_headers,
        )

    async def put(
        self,
        endpoint: str,
        json_data: Optional[Dict[str, Any]] = None,
        headers: Optional[Dict[str, str]] = None,
        *,
        return_headers: bool = False,
    ) -> Any:
        """
        Performs a PUT request to the GLPI API.

        Args:
            endpoint: The API endpoint (e.g., "Ticket/123").
            json_data: JSON payload to send in the request body.
            headers: Additional headers for the request.
        """
        return await self._request(
            "PUT",
            endpoint,
            headers=headers,
            json_data=json_data,
            return_headers=return_headers,
        )

    async def delete(
        self,
        endpoint: str,
        headers: Optional[Dict[str, str]] = None,
        *,
        return_headers: bool = False,
    ) -> Any:
        """
        Performs a DELETE request to the GLPI API.

        Args:
            endpoint: The API endpoint (e.g., "Ticket/123").
            headers: Additional headers for the request.
        """
        return await self._request(
            "DELETE", endpoint, headers=headers, return_headers=return_headers
        )

    async def _paginate_search(
        self, endpoint: str, params: Dict[str, Any], page_size: int
    ) -> List[Dict[str, Any]]:
        """Return all pages of ``endpoint`` using ``page_size`` chunks."""

        results: List[Dict[str, Any]] = []
        offset = 0
        while True:
            page_params: Dict[str, Any] = {
                **params,
                "range": f"{offset}-{offset + page_size - 1}",
            }

            data: Union[Dict[str, Any], List[Any]] = await self.get(
                endpoint, params=page_params
            )

            items: Any = data.get("data", data) if isinstance(data, dict) else data
            if isinstance(items, dict):
                items = [items]

            if not items:
                break

            results.extend(items)

            if len(items) < page_size:
                break

            offset += page_size

        return results

    async def get_all(self, itemtype: str, **params: Any) -> List[Dict[str, Any]]:
        """Retrieve all items for a given GLPI type using pagination."""

        from backend.core.settings import FETCH_PAGE_SIZE

        params = {**params, "expand_dropdowns": 1}
        endpoint = itemtype if itemtype.startswith("search/") else f"search/{itemtype}"
        return await self._paginate_search(endpoint, params, FETCH_PAGE_SIZE)

    # ------------------------------------------------------------------
    # Convenience helpers matching the deprecated clients
    # ------------------------------------------------------------------
    async def search_rest(
        self, itemtype: str, params: Optional[Dict[str, Any]] = None
    ) -> Dict[str, Any]:
        """Execute a REST ``search`` query."""

        return await self.get(f"search/{itemtype}", params=params)

    async def list_search_options(self, itemtype: str) -> Dict[str, Any]:
        """Retrieve search fields for ``itemtype``."""

        return await self.get(f"listSearchOptions/{itemtype}")

    async def get_all_paginated(
        self, itemtype: str, page_size: int = 100, **params: Any
    ) -> List[Dict[str, Any]]:
        """Return all items for ``itemtype`` using a resilient page loop."""
        base_params: Dict[str, Any] = {**params, "expand_dropdowns": 1}
        endpoint = itemtype if itemtype.startswith("search/") else f"search/{itemtype}"
        return await self._paginate_search(endpoint, base_params, page_size)
        # Note: Pagination logic, including offset increment, is handled within _paginate_search.

    async def query_graphql(
        self, query: str, variables: Optional[Dict[str, Any]] = None
    ) -> Dict[str, Any]:
        """Send a GraphQL query to the GLPI server."""

        payload: Dict[str, Any] = {"query": query, "variables": variables or {}}
        data = await self.post("graphql", json_data=payload)
        if "errors" in data:
            msg = data["errors"][0].get("message", "GraphQL query failed")
            raise GLPIAPIError(0, msg, data)
        return data.get("data", data) or {}


async def open_session_tool(params: SessionParams) -> str:
    """Validate credentials by opening and closing a session.

    This tool is typically called by orchestrators in the multi-agent
    pipeline defined in ``AGENTS.md`` to confirm connectivity with the GLPI
    server.  It returns ``"ok"`` when a session can be established. On
    failure it returns a JSON string ``{"error": {"message": str, "details": str}}``.
    """

    try:
        async with GLPISession(**params.model_dump()) as _:
            return "ok"
    except Exception as exc:  # pragma: no cover - tool usage
        err = ToolError("failed to open session", str(exc))
        return json.dumps({"error": err.dict()})


async def index_all_paginated(
    itemtype: str, page_size: int = 100, **params: Any
) -> List[Dict[str, Any]]:
    """Fetch all records for ``itemtype`` using a short-lived session."""
    creds = Credentials(
        app_token=str(GLPI_APP_TOKEN),
        user_token=GLPI_USER_TOKEN,
        username=GLPI_USERNAME,
        password=GLPI_PASSWORD,
    )
    session = GLPISession(GLPI_BASE_URL, creds)
    async with session:
        return await session.get_all_paginated(itemtype, page_size=page_size, **params)


__all__ = [
    "GLPISession",
    "Credentials",
    "SessionParams",
    "open_session_tool",
    "GLPIUnauthorizedError",
    "GLPIBadRequestError",
    "GLPIForbiddenError",
    "GLPINotFoundError",
    "GLPITooManyRequestsError",
    "GLPIInternalServerError",
    "index_all_paginated",
]<|MERGE_RESOLUTION|>--- conflicted
+++ resolved
@@ -118,21 +118,10 @@
     )
     verify_ssl: bool = Field(default=True, description="Verify SSL certificates")
     ssl_context: Optional[ssl.SSLContext] = Field(
-<<<<<<< HEAD
-        default=None,
-        description="Custom SSL context for TLS connections",
-        exclude=True,
-    )
-    timeout: Union[int, aiohttp.ClientTimeout] = Field(
-        default=300,
-        description="Request timeout in seconds",
-        exclude=True,
-=======
         default=None, description="Custom SSL context for TLS connections", exclude=True
     )
     timeout: Union[int, aiohttp.ClientTimeout] = Field(
         default=300, description="Request timeout in seconds", exclude=True
->>>>>>> a8011fc0
     )
     refresh_interval: int = Field(
         default=3000,
