--- conflicted
+++ resolved
@@ -1,350 +1,346 @@
-"""FastAPI service exposing GLPI tickets via REST and GraphQL."""
-
-from __future__ import annotations
-
-import argparse
-import datetime
-import logging
-import os
-from contextlib import asynccontextmanager
-from typing import Any, Dict, List, Optional, cast
-
-import pandas as pd
-import strawberry
-import uvicorn
-from fastapi import APIRouter, Depends, FastAPI, HTTPException, Request, Response
-from fastapi.middleware.cors import CORSMiddleware
-from fastapi.responses import (
-    PlainTextResponse,
-    StreamingResponse,
-)
-from opentelemetry.instrumentation.fastapi import FastAPIInstrumentor
-from prometheus_fastapi_instrumentator import Instrumentator
-from pydantic import BaseModel, Field
-from strawberry.fastapi import GraphQLRouter
-from strawberry.types import Info
-
-from backend.api.request_id_middleware import RequestIdMiddleware
-from backend.api.routers.metrics import create_metrics_router
-from backend.application.glpi_api_client import (
-    GlpiApiClient,
-    create_glpi_api_client,
-)
-from backend.application.read_model import query_ticket_summary
-from backend.application.ticket_loader import (
-    check_glpi_connection,
-    load_and_translate_tickets,
-    load_tickets,
-    stream_tickets,
-)
-from backend.core.settings import KNOWLEDGE_BASE_FILE
-from backend.services.document_service import read_file
-from backend.services.metrics_service import calculate_dataframe_metrics
-from shared.dto import CleanTicketDTO  # imported from shared DTOs
-from shared.utils.api_auth import verify_api_key
-from shared.utils.json import UTF8JSONResponse
-from shared.utils.logging import init_logging
-from shared.utils.redis_client import redis_client
-
-init_logging()
-
-logger = logging.getLogger(__name__)
-
-
-def get_glpi_client() -> Optional[GlpiApiClient]:
-    """Return an instance of :class:`GlpiApiClient` or ``None``."""
-    return create_glpi_api_client()
-
-
-@strawberry.type
-class Ticket:
-    """GraphQL type for a GLPI ticket."""
-
-    id: int
-    status: str
-    group: str
-    assigned_to: str
-    name: str
-    date_creation: Optional[datetime.datetime]
-
-
-@strawberry.type
-class Metrics:
-    """Simple metrics summary."""
-
-    total: int
-    opened: int
-    closed: int
-
-
-class ChamadoPorData(BaseModel):
-    """Aggregated tickets per creation date."""
-
-    date: str = Field(..., examples=["2024-06-01"])
-    total: int = Field(..., examples=[5])
-
-
-class ChamadosPorDia(BaseModel):
-    """Daily ticket totals used for heatmaps."""
-
-    date: str = Field(..., examples=["2024-06-01"])
-    total: int = Field(..., examples=[5])
-
-
-class TicketSummaryOut(BaseModel):
-    """Row from the materialized view used as read model."""
-
-    ticket_id: int
-    status: str
-    priority: str
-    group_name: str
-    opened_at: str
-
-
-async def _load_and_cache_df(info: Info) -> pd.DataFrame:
-    """
-    Helper to load the tickets DataFrame and cache it in the request context
-    to avoid redundant loads within the same GraphQL query.
-    """
-    if "tickets_df" not in info.context:
-        df = await load_tickets(
-            client=info.context.get("client"), cache=info.context.get("cache")
-        )
-        info.context["tickets_df"] = df
-    return info.context["tickets_df"]
-
-
-@strawberry.type
-class Query:
-    @strawberry.field
-    async def tickets(self, info: Info) -> List[Ticket]:  # pragma: no cover
-        df = await _load_and_cache_df(info)
-        records = df.astype(object).where(pd.notna(df), None).to_dict("records")
-        return [Ticket(**{str(k): v for k, v in r.items()}) for r in records]
-
-    @strawberry.field
-    async def metrics(self, info: Info) -> Metrics:
-        df = await _load_and_cache_df(info)
-        metrics_data = calculate_dataframe_metrics(df)
-        return Metrics(**metrics_data)  # type: ignore[call-arg]
-
-
-def create_app(client: Optional[GlpiApiClient] = None, cache=None) -> FastAPI:
-    """Create FastAPI app with REST and GraphQL routes."""
-    cache = cache or redis_client
-
-    if client is None:
-        client = create_glpi_api_client()
-
-    @asynccontextmanager
-    async def lifespan(app: FastAPI):
-        # On startup
-        await load_tickets(client=client, cache=cache)
-        yield
-        # On shutdown (if needed)
-
-    deps = [Depends(verify_api_key)] if os.getenv("DASHBOARD_API_TOKEN") else []
-    app = FastAPI(
-        title="GLPI Worker API",
-        default_response_class=UTF8JSONResponse,
-        lifespan=lifespan,
-        dependencies=deps,
-    )
-    router = APIRouter()
-    app.add_middleware(RequestIdMiddleware)
-    FastAPIInstrumentor().instrument_app(app)
-    Instrumentator().instrument(app).expose(app)
-    app.include_router(create_metrics_router(client, cache))
-
-    env = os.getenv("APP_ENV", "development").lower()
-    if env == "production":
-        allowed_origins = [
-            origin.strip()
-            for origin in os.getenv("API_CORS_ALLOW_ORIGINS", "").split(",")
-            if origin.strip()
-        ]
-        allowed_methods = [
-            method.strip().upper()
-            for method in os.getenv("API_CORS_ALLOW_METHODS", "GET,HEAD,OPTIONS").split(
-                ","
-            )
-            if method.strip()
-        ]
-        app.add_middleware(
-            CORSMiddleware,
-            allow_origins=allowed_origins,
-            allow_methods=allowed_methods,
-            allow_headers=["*"],
-            allow_credentials=True,
-        )
-    else:
-        app.add_middleware(
-            CORSMiddleware,
-            allow_origin_regex=".*",
-            allow_methods=["*"],
-            allow_headers=["*"],
-            allow_credentials=True,
-        )
-
-    @router.get("/tickets", response_model=list[CleanTicketDTO])
-    async def tickets(response: Response) -> list[CleanTicketDTO]:  # noqa: F401
-        return await load_and_translate_tickets(
-            client=client, cache=cache, response=response
-        )
-
-    @router.get("/tickets/stream")
-    async def tickets_stream(response: Response) -> StreamingResponse:  # noqa: F401
-        return StreamingResponse(
-            stream_tickets(client, cache=cache, response=response),
-            media_type="text/plain",
-            headers=response.headers,
-        )
-
-<<<<<<< HEAD
-    @router.get("/metrics/summary")
-    async def metrics_summary(response: Response) -> dict:  # noqa: F401
-        df = await load_tickets(client=client, cache=cache, response=response)
-        return calculate_dataframe_metrics(df)
-
-    @router.get("/breaker")
-    async def breaker_metrics() -> Response:  # noqa: F401
-        """Expose Prometheus metrics for the circuit breaker."""
-        from prometheus_client import CONTENT_TYPE_LATEST, generate_latest
-
-        data = generate_latest()
-        return Response(content=data, media_type=CONTENT_TYPE_LATEST)
-
-    @router.get("/metrics/aggregated")
-    async def metrics_aggregated() -> dict:  # noqa: F401
-        metrics = await get_cached_aggregated(cache, "metrics_aggregated")
-        if metrics is None:
-            raise HTTPException(status_code=503, detail="metrics not available")
-        return metrics
-
-    @router.get("/metrics/levels")
-    async def metrics_levels() -> Dict[str, Dict[str, int]]:  # noqa: F401
-        """Return status counts grouped by ticket level (group)."""
-        data = await cache.get("metrics_levels")
-        if data is None:
-            raise HTTPException(status_code=503, detail="metrics not available")
-        return cast(Dict[str, Dict[str, int]], data)
-
-    @router.get(
-=======
-    @app.get(
->>>>>>> 56e72b69
-        "/chamados/por-data",
-        response_model=List[ChamadoPorData],
-    )
-    async def chamados_por_data() -> List[Dict[str, Any]]:
-        raw = await cache.get("chamados_por_data")
-        if raw is None:
-            raise HTTPException(status_code=503, detail="metrics not available")
-        # avisa ao type checker que raw é List[Dict[str, Any]]
-        return cast(List[Dict[str, Any]], raw)
-
-    @router.get(
-        "/chamados/por-dia",
-        response_model=List[ChamadosPorDia],
-    )
-    async def chamados_por_dia() -> List[Dict[str, Any]]:
-        raw = await cache.get("chamados_por_dia")
-        if raw is None:
-            raise HTTPException(status_code=503, detail="metrics not available")
-        return cast(List[Dict[str, Any]], raw)
-
-    @router.get("/read-model/tickets", response_model=list[TicketSummaryOut])
-    async def read_model_tickets(
-        limit: int = 100, offset: int = 0
-    ) -> list[TicketSummaryOut]:
-        """Return tickets from the local read model (materialized view)."""
-        try:
-            rows = await query_ticket_summary(limit=limit, offset=offset)
-            return [TicketSummaryOut.model_validate(r.__dict__) for r in rows]
-        except Exception as exc:
-            logger.exception("Failed to query read model")
-            raise HTTPException(
-                status_code=503, detail="Read model is currently unavailable."
-            ) from exc
-
-    @router.get("/cache/stats")
-    async def cache_stats() -> dict:  # noqa: F401
-        """Return basic hit/miss statistics for the cache."""
-        return cache.get_cache_metrics()
-
-    @router.get("/knowledge-base", response_class=PlainTextResponse)
-    async def knowledge_base() -> PlainTextResponse:  # noqa: F401
-        """Return the contents of the configured knowledge base file."""
-        try:
-            content = read_file(KNOWLEDGE_BASE_FILE)
-            return PlainTextResponse(content)
-        except FileNotFoundError:
-            raise HTTPException(status_code=404, detail="knowledge base not found")
-        except PermissionError as e:
-            raise HTTPException(
-                status_code=403,
-                detail=f"Permission denied when reading knowledge base file: {str(e)}",
-            )
-        except OSError as e:
-            raise HTTPException(
-                status_code=500,
-                detail=f"Could not read knowledge base file: {str(e)}",
-            )
-
-    @router.get("/health")
-    async def health_glpi() -> UTF8JSONResponse:  # noqa: F401
-        """Check GLPI connectivity and return a JSON body."""
-        status = await check_glpi_connection()
-        if status != 200:
-            return UTF8JSONResponse(
-                status_code=status,
-                content={
-                    "status": "error",
-                    "message": "GLPI connection failed",
-                },
-                headers={"Cache-Control": "no-cache"},
-            )
-        return UTF8JSONResponse(
-            status_code=200,
-            content={
-                "status": "success",
-                "message": "GLPI connection successful.",
-            },
-            headers={"Cache-Control": "no-cache"},
-        )
-
-    @router.head("/health")
-    async def health_glpi_head() -> Response:  # noqa: F401
-        """Same as ``health_glpi`` but returns headers only."""
-        status = await check_glpi_connection()
-        return Response(status_code=status, headers={"Cache-Control": "no-cache"})
-
-    schema = strawberry.Schema(Query)
-
-    def get_context(request: Request) -> dict[str, Any]:
-        return {"client": client, "cache": cache}
-
-    graphql = GraphQLRouter(
-        schema,
-        path="/",
-        context_getter=get_context,
-    )
-    router.include_router(graphql, prefix="/graphql")
-    app.include_router(router, prefix="/v1")
-    return app
-
-
-app: FastAPI = create_app()
-
-
-def main() -> None:  # pragma: no cover - manual run
-    """CLI for running the worker API."""
-    parser = argparse.ArgumentParser(description="Run GLPI worker API")
-    parser.add_argument("--port", type=int, default=8000, help="Port to bind")
-    parser.add_argument("--host", type=str, default="0.0.0.0", help="Host to bind")
-    args = parser.parse_args()
-    uvicorn.run(app, host=args.host, port=args.port)
-
-
-if __name__ == "__main__":  # pragma: no cover - manual run
-    main()
+"""FastAPI service exposing GLPI tickets via REST and GraphQL."""
+
+from __future__ import annotations
+
+import argparse
+import datetime
+import logging
+import os
+from contextlib import asynccontextmanager
+from typing import Any, Dict, List, Optional, cast
+
+import pandas as pd
+import strawberry
+import uvicorn
+from fastapi import APIRouter, Depends, FastAPI, HTTPException, Request, Response
+from fastapi.middleware.cors import CORSMiddleware
+from fastapi.responses import (
+    PlainTextResponse,
+    StreamingResponse,
+)
+from opentelemetry.instrumentation.fastapi import FastAPIInstrumentor
+from prometheus_fastapi_instrumentator import Instrumentator
+from pydantic import BaseModel, Field
+from strawberry.fastapi import GraphQLRouter
+from strawberry.types import Info
+
+from backend.api.request_id_middleware import RequestIdMiddleware
+from backend.api.routers.metrics import create_metrics_router
+from backend.application.glpi_api_client import (
+    GlpiApiClient,
+    create_glpi_api_client,
+)
+from backend.application.read_model import query_ticket_summary
+from backend.application.ticket_loader import (
+    check_glpi_connection,
+    load_and_translate_tickets,
+    load_tickets,
+    stream_tickets,
+)
+from backend.core.settings import KNOWLEDGE_BASE_FILE
+from backend.services.document_service import read_file
+from backend.services.metrics_service import calculate_dataframe_metrics
+from shared.dto import CleanTicketDTO  # imported from shared DTOs
+from shared.utils.api_auth import verify_api_key
+from shared.utils.json import UTF8JSONResponse
+from shared.utils.logging import init_logging
+from shared.utils.redis_client import redis_client
+
+init_logging()
+
+logger = logging.getLogger(__name__)
+
+
+def get_glpi_client() -> Optional[GlpiApiClient]:
+    """Return an instance of :class:`GlpiApiClient` or ``None``."""
+    return create_glpi_api_client()
+
+
+@strawberry.type
+class Ticket:
+    """GraphQL type for a GLPI ticket."""
+
+    id: int
+    status: str
+    group: str
+    assigned_to: str
+    name: str
+    date_creation: Optional[datetime.datetime]
+
+
+@strawberry.type
+class Metrics:
+    """Simple metrics summary."""
+
+    total: int
+    opened: int
+    closed: int
+
+
+class ChamadoPorData(BaseModel):
+    """Aggregated tickets per creation date."""
+
+    date: str = Field(..., examples=["2024-06-01"])
+    total: int = Field(..., examples=[5])
+
+
+class ChamadosPorDia(BaseModel):
+    """Daily ticket totals used for heatmaps."""
+
+    date: str = Field(..., examples=["2024-06-01"])
+    total: int = Field(..., examples=[5])
+
+
+class TicketSummaryOut(BaseModel):
+    """Row from the materialized view used as read model."""
+
+    ticket_id: int
+    status: str
+    priority: str
+    group_name: str
+    opened_at: str
+
+
+async def _load_and_cache_df(info: Info) -> pd.DataFrame:
+    """
+    Helper to load the tickets DataFrame and cache it in the request context
+    to avoid redundant loads within the same GraphQL query.
+    """
+    if "tickets_df" not in info.context:
+        df = await load_tickets(
+            client=info.context.get("client"), cache=info.context.get("cache")
+        )
+        info.context["tickets_df"] = df
+    return info.context["tickets_df"]
+
+
+@strawberry.type
+class Query:
+    @strawberry.field
+    async def tickets(self, info: Info) -> List[Ticket]:  # pragma: no cover
+        df = await _load_and_cache_df(info)
+        records = df.astype(object).where(pd.notna(df), None).to_dict("records")
+        return [Ticket(**{str(k): v for k, v in r.items()}) for r in records]
+
+    @strawberry.field
+    async def metrics(self, info: Info) -> Metrics:
+        df = await _load_and_cache_df(info)
+        metrics_data = calculate_dataframe_metrics(df)
+        return Metrics(**metrics_data)  # type: ignore[call-arg]
+
+
+def create_app(client: Optional[GlpiApiClient] = None, cache=None) -> FastAPI:
+    """Create FastAPI app with REST and GraphQL routes."""
+    cache = cache or redis_client
+
+    if client is None:
+        client = create_glpi_api_client()
+
+    @asynccontextmanager
+    async def lifespan(app: FastAPI):
+        # On startup
+        await load_tickets(client=client, cache=cache)
+        yield
+        # On shutdown (if needed)
+
+    deps = [Depends(verify_api_key)] if os.getenv("DASHBOARD_API_TOKEN") else []
+    app = FastAPI(
+        title="GLPI Worker API",
+        default_response_class=UTF8JSONResponse,
+        lifespan=lifespan,
+        dependencies=deps,
+    )
+    router = APIRouter()
+    app.add_middleware(RequestIdMiddleware)
+    FastAPIInstrumentor().instrument_app(app)
+    Instrumentator().instrument(app).expose(app)
+    app.include_router(create_metrics_router(client, cache))
+
+    env = os.getenv("APP_ENV", "development").lower()
+    if env == "production":
+        allowed_origins = [
+            origin.strip()
+            for origin in os.getenv("API_CORS_ALLOW_ORIGINS", "").split(",")
+            if origin.strip()
+        ]
+        allowed_methods = [
+            method.strip().upper()
+            for method in os.getenv("API_CORS_ALLOW_METHODS", "GET,HEAD,OPTIONS").split(
+                ","
+            )
+            if method.strip()
+        ]
+        app.add_middleware(
+            CORSMiddleware,
+            allow_origins=allowed_origins,
+            allow_methods=allowed_methods,
+            allow_headers=["*"],
+            allow_credentials=True,
+        )
+    else:
+        app.add_middleware(
+            CORSMiddleware,
+            allow_origin_regex=".*",
+            allow_methods=["*"],
+            allow_headers=["*"],
+            allow_credentials=True,
+        )
+
+    @router.get("/tickets", response_model=list[CleanTicketDTO])
+    async def tickets(response: Response) -> list[CleanTicketDTO]:  # noqa: F401
+        return await load_and_translate_tickets(
+            client=client, cache=cache, response=response
+        )
+
+    @router.get("/tickets/stream")
+    async def tickets_stream(response: Response) -> StreamingResponse:  # noqa: F401
+        return StreamingResponse(
+            stream_tickets(client, cache=cache, response=response),
+            media_type="text/plain",
+            headers=response.headers,
+        )
+
+    @router.get("/metrics/summary")
+    async def metrics_summary(response: Response) -> dict:  # noqa: F401
+        df = await load_tickets(client=client, cache=cache, response=response)
+        return calculate_dataframe_metrics(df)
+
+    @router.get("/breaker")
+    async def breaker_metrics() -> Response:  # noqa: F401
+        """Expose Prometheus metrics for the circuit breaker."""
+        from prometheus_client import CONTENT_TYPE_LATEST, generate_latest
+
+        data = generate_latest()
+        return Response(content=data, media_type=CONTENT_TYPE_LATEST)
+
+    @router.get("/metrics/aggregated")
+    async def metrics_aggregated() -> dict:  # noqa: F401
+        metrics = await get_cached_aggregated(cache, "metrics_aggregated")
+        if metrics is None:
+            raise HTTPException(status_code=503, detail="metrics not available")
+        return metrics
+
+    @router.get("/metrics/levels")
+    async def metrics_levels() -> Dict[str, Dict[str, int]]:  # noqa: F401
+        """Return status counts grouped by ticket level (group)."""
+        data = await cache.get("metrics_levels")
+        if data is None:
+            raise HTTPException(status_code=503, detail="metrics not available")
+        return cast(Dict[str, Dict[str, int]], data)
+
+    @router.get(
+        "/chamados/por-data",
+        response_model=List[ChamadoPorData],
+    )
+    async def chamados_por_data() -> List[Dict[str, Any]]:
+        raw = await cache.get("chamados_por_data")
+        if raw is None:
+            raise HTTPException(status_code=503, detail="metrics not available")
+        # avisa ao type checker que raw é List[Dict[str, Any]]
+        return cast(List[Dict[str, Any]], raw)
+
+    @router.get(
+        "/chamados/por-dia",
+        response_model=List[ChamadosPorDia],
+    )
+    async def chamados_por_dia() -> List[Dict[str, Any]]:
+        raw = await cache.get("chamados_por_dia")
+        if raw is None:
+            raise HTTPException(status_code=503, detail="metrics not available")
+        return cast(List[Dict[str, Any]], raw)
+
+    @router.get("/read-model/tickets", response_model=list[TicketSummaryOut])
+    async def read_model_tickets(
+        limit: int = 100, offset: int = 0
+    ) -> list[TicketSummaryOut]:
+        """Return tickets from the local read model (materialized view)."""
+        try:
+            rows = await query_ticket_summary(limit=limit, offset=offset)
+            return [TicketSummaryOut.model_validate(r.__dict__) for r in rows]
+        except Exception as exc:
+            logger.exception("Failed to query read model")
+            raise HTTPException(
+                status_code=503, detail="Read model is currently unavailable."
+            ) from exc
+
+    @router.get("/cache/stats")
+    async def cache_stats() -> dict:  # noqa: F401
+        """Return basic hit/miss statistics for the cache."""
+        return cache.get_cache_metrics()
+
+    @router.get("/knowledge-base", response_class=PlainTextResponse)
+    async def knowledge_base() -> PlainTextResponse:  # noqa: F401
+        """Return the contents of the configured knowledge base file."""
+        try:
+            content = read_file(KNOWLEDGE_BASE_FILE)
+            return PlainTextResponse(content)
+        except FileNotFoundError:
+            raise HTTPException(status_code=404, detail="knowledge base not found")
+        except PermissionError as e:
+            raise HTTPException(
+                status_code=403,
+                detail=f"Permission denied when reading knowledge base file: {str(e)}",
+            )
+        except OSError as e:
+            raise HTTPException(
+                status_code=500,
+                detail=f"Could not read knowledge base file: {str(e)}",
+            )
+
+    @router.get("/health")
+    async def health_glpi() -> UTF8JSONResponse:  # noqa: F401
+        """Check GLPI connectivity and return a JSON body."""
+        status = await check_glpi_connection()
+        if status != 200:
+            return UTF8JSONResponse(
+                status_code=status,
+                content={
+                    "status": "error",
+                    "message": "GLPI connection failed",
+                },
+                headers={"Cache-Control": "no-cache"},
+            )
+        return UTF8JSONResponse(
+            status_code=200,
+            content={
+                "status": "success",
+                "message": "GLPI connection successful.",
+            },
+            headers={"Cache-Control": "no-cache"},
+        )
+
+    @router.head("/health")
+    async def health_glpi_head() -> Response:  # noqa: F401
+        """Same as ``health_glpi`` but returns headers only."""
+        status = await check_glpi_connection()
+        return Response(status_code=status, headers={"Cache-Control": "no-cache"})
+
+    schema = strawberry.Schema(Query)
+
+    def get_context(request: Request) -> dict[str, Any]:
+        return {"client": client, "cache": cache}
+
+    graphql = GraphQLRouter(
+        schema,
+        path="/",
+        context_getter=get_context,
+    )
+    router.include_router(graphql, prefix="/graphql")
+    app.include_router(router, prefix="/v1")
+    return app
+
+
+app: FastAPI = create_app()
+
+
+def main() -> None:  # pragma: no cover - manual run
+    """CLI for running the worker API."""
+    parser = argparse.ArgumentParser(description="Run GLPI worker API")
+    parser.add_argument("--port", type=int, default=8000, help="Port to bind")
+    parser.add_argument("--host", type=str, default="0.0.0.0", help="Host to bind")
+    args = parser.parse_args()
+    uvicorn.run(app, host=args.host, port=args.port)
+
+
+if __name__ == "__main__":  # pragma: no cover - manual run
+    main()