import logging
from typing import Any, Dict, List, Optional, Type

from backend.adapters.factory import create_glpi_session
from backend.adapters.mapping_service import MappingService
from backend.infrastructure.glpi.glpi_session import GLPISession
from backend.utils import paginate_items
from shared.dto import CleanTicketDTO, TicketTranslator

# Field names we always include in ticket search results.
BASE_TICKET_FIELDS = ["id", "name", "date", "priority", "status"]
# Populated dynamically from MappingService
FORCED_DISPLAY_FIELDS: list[int] = []


def _safe_int(value: Any) -> Optional[int]:
    """Return ``int(value)`` if possible, else ``None``."""
    try:
        return int(value)
    except (TypeError, ValueError):
        return None


logger = logging.getLogger(__name__)


class GlpiApiClient:
    """High level client that returns fully translated tickets."""

    def __init__(self, session: Optional[GLPISession] = None) -> None:
        if session is None:
            session = create_glpi_session()
        if session is None:
            raise RuntimeError("could not create GLPI session")
        self._session = session
        self._mapper = MappingService(self._session)
        self._translator = TicketTranslator(self._mapper)
        # Default forced fields in case dynamic discovery fails
        self._forced_fields: List[int] = FORCED_DISPLAY_FIELDS.copy()

    async def __aenter__(self) -> "GlpiApiClient":
        await self._session.__aenter__()
        await self._mapper.initialize()
<<<<<<< HEAD
        await self._resolve_ticket_fields()
=======
        await self._populate_forced_fields()
>>>>>>> 797e6047
        return self

    async def _populate_forced_fields(self) -> None:
        """Resolve numeric IDs for ``BASE_TICKET_FIELDS`` once."""
        if self._forced_display_fields:
            return
        try:
            ids = await self._mapper.get_ticket_field_ids(BASE_TICKET_FIELDS)
            if ids:
                self._forced_display_fields[:] = ids
                return
        except Exception as exc:  # pragma: no cover - defensive
            logger.error("failed to load ticket field IDs: %s", exc)
        # Fallback to legacy defaults if lookup fails
        if not self._forced_display_fields:
            self._forced_display_fields[:] = [1, 2, 4, 12, 15, 83]

    async def __aexit__(
        self,
        exc_type: Optional[Type[BaseException]],
        exc: Optional[BaseException],
        tb: Optional[Any],
    ) -> None:
        await self._session.__aexit__(exc_type, exc, tb)

    async def _resolve_ticket_fields(self) -> None:
        """Discover essential Ticket field IDs dynamically."""
        try:
            options = await self._mapper.get_search_options("Ticket")
        except Exception as exc:  # pragma: no cover - network failures
            logger.error("failed to fetch ticket search options: %s", exc)
            self._forced_fields = FORCED_DISPLAY_FIELDS.copy()
            return

        mapping = {str(info.get("field")): fid for fid, info in options.items()}
        id_field = _safe_int(mapping.get("id"))
        name_field = _safe_int(mapping.get("name"))
        date_field = _safe_int(mapping.get("date_creation"))
        priority_field = _safe_int(mapping.get("priority"))

        if None in (id_field, name_field, date_field, priority_field):
            self._forced_fields = FORCED_DISPLAY_FIELDS.copy()
        else:
            assert id_field is not None
            assert name_field is not None
            assert date_field is not None
            assert priority_field is not None
            self._forced_fields = [id_field, name_field, date_field, priority_field]

    async def get_all_paginated(
        self, itemtype: str, page_size: int = 100, **params: Any
    ) -> List[Dict[str, Any]]:
        """Return all items for ``itemtype`` using a resilient page loop."""
        # Normalize itemtype to remove any "search/" prefix
        normalized_itemtype = itemtype.replace("search/", "")
        base_params: Dict[str, Any] = {**params, "expand_dropdowns": 1}

        # Determine the correct endpoint based on whether it's a search query
        if "criteria" in base_params:
            endpoint = f"search/{normalized_itemtype}"
        else:
            endpoint = normalized_itemtype

        # For tickets, always force display of key fields
        if normalized_itemtype == "Ticket":
            base_params.setdefault("forcedisplay", self._forced_fields)

        async def fetch_page(offset: int, size: int) -> Any:
            page_params: Dict[str, Any] = {
                **base_params,
                "range": f"{offset}-{offset + size - 1}",
            }
            return await self._session.get(
                endpoint, params=page_params, return_headers=True
            )

        return await paginate_items(itemtype, fetch_page, page_size=page_size)

    async def fetch_tickets(self) -> List[CleanTicketDTO]:
        """Return translated tickets from the GLPI API."""
        raw = await self.get_all_paginated("Ticket")
        translated: List[CleanTicketDTO] = []
        for item in raw:
            try:
                translated.append(await self._translator.translate_ticket(item))
            except Exception as exc:  # pragma: no cover - best effort
                logger.error("failed to translate ticket %s: %s", item.get("id"), exc)
        return translated

    async def fetch_tickets_by_ids(self, ids: List[int]) -> List[CleanTicketDTO]:
        """Return translated tickets for the given ``ids``."""

        pairs = [("Ticket", tid) for tid in ids]
        raw = await self._session.get_multiple_items(pairs)
        translated: List[CleanTicketDTO] = []
        for item in raw:
            try:
                translated.append(await self._translator.translate_ticket(item))
            except Exception as exc:  # pragma: no cover - best effort
                logger.error("failed to translate ticket %s: %s", item.get("id"), exc)
        return translated


def create_glpi_api_client() -> Optional[GlpiApiClient]:
    try:
        return GlpiApiClient()
    except Exception as exc:  # pragma: no cover - init failures
        logger.exception("failed to create GlpiApiClient: %s", exc)
        return None
<|MERGE_RESOLUTION|>--- conflicted
+++ resolved
@@ -1,157 +1,153 @@
-import logging
-from typing import Any, Dict, List, Optional, Type
-
-from backend.adapters.factory import create_glpi_session
-from backend.adapters.mapping_service import MappingService
-from backend.infrastructure.glpi.glpi_session import GLPISession
-from backend.utils import paginate_items
-from shared.dto import CleanTicketDTO, TicketTranslator
-
-# Field names we always include in ticket search results.
-BASE_TICKET_FIELDS = ["id", "name", "date", "priority", "status"]
-# Populated dynamically from MappingService
-FORCED_DISPLAY_FIELDS: list[int] = []
-
-
-def _safe_int(value: Any) -> Optional[int]:
-    """Return ``int(value)`` if possible, else ``None``."""
-    try:
-        return int(value)
-    except (TypeError, ValueError):
-        return None
-
-
-logger = logging.getLogger(__name__)
-
-
-class GlpiApiClient:
-    """High level client that returns fully translated tickets."""
-
-    def __init__(self, session: Optional[GLPISession] = None) -> None:
-        if session is None:
-            session = create_glpi_session()
-        if session is None:
-            raise RuntimeError("could not create GLPI session")
-        self._session = session
-        self._mapper = MappingService(self._session)
-        self._translator = TicketTranslator(self._mapper)
-        # Default forced fields in case dynamic discovery fails
-        self._forced_fields: List[int] = FORCED_DISPLAY_FIELDS.copy()
-
-    async def __aenter__(self) -> "GlpiApiClient":
-        await self._session.__aenter__()
-        await self._mapper.initialize()
-<<<<<<< HEAD
-        await self._resolve_ticket_fields()
-=======
-        await self._populate_forced_fields()
->>>>>>> 797e6047
-        return self
-
-    async def _populate_forced_fields(self) -> None:
-        """Resolve numeric IDs for ``BASE_TICKET_FIELDS`` once."""
-        if self._forced_display_fields:
-            return
-        try:
-            ids = await self._mapper.get_ticket_field_ids(BASE_TICKET_FIELDS)
-            if ids:
-                self._forced_display_fields[:] = ids
-                return
-        except Exception as exc:  # pragma: no cover - defensive
-            logger.error("failed to load ticket field IDs: %s", exc)
-        # Fallback to legacy defaults if lookup fails
-        if not self._forced_display_fields:
-            self._forced_display_fields[:] = [1, 2, 4, 12, 15, 83]
-
-    async def __aexit__(
-        self,
-        exc_type: Optional[Type[BaseException]],
-        exc: Optional[BaseException],
-        tb: Optional[Any],
-    ) -> None:
-        await self._session.__aexit__(exc_type, exc, tb)
-
-    async def _resolve_ticket_fields(self) -> None:
-        """Discover essential Ticket field IDs dynamically."""
-        try:
-            options = await self._mapper.get_search_options("Ticket")
-        except Exception as exc:  # pragma: no cover - network failures
-            logger.error("failed to fetch ticket search options: %s", exc)
-            self._forced_fields = FORCED_DISPLAY_FIELDS.copy()
-            return
-
-        mapping = {str(info.get("field")): fid for fid, info in options.items()}
-        id_field = _safe_int(mapping.get("id"))
-        name_field = _safe_int(mapping.get("name"))
-        date_field = _safe_int(mapping.get("date_creation"))
-        priority_field = _safe_int(mapping.get("priority"))
-
-        if None in (id_field, name_field, date_field, priority_field):
-            self._forced_fields = FORCED_DISPLAY_FIELDS.copy()
-        else:
-            assert id_field is not None
-            assert name_field is not None
-            assert date_field is not None
-            assert priority_field is not None
-            self._forced_fields = [id_field, name_field, date_field, priority_field]
-
-    async def get_all_paginated(
-        self, itemtype: str, page_size: int = 100, **params: Any
-    ) -> List[Dict[str, Any]]:
-        """Return all items for ``itemtype`` using a resilient page loop."""
-        # Normalize itemtype to remove any "search/" prefix
-        normalized_itemtype = itemtype.replace("search/", "")
-        base_params: Dict[str, Any] = {**params, "expand_dropdowns": 1}
-
-        # Determine the correct endpoint based on whether it's a search query
-        if "criteria" in base_params:
-            endpoint = f"search/{normalized_itemtype}"
-        else:
-            endpoint = normalized_itemtype
-
-        # For tickets, always force display of key fields
-        if normalized_itemtype == "Ticket":
-            base_params.setdefault("forcedisplay", self._forced_fields)
-
-        async def fetch_page(offset: int, size: int) -> Any:
-            page_params: Dict[str, Any] = {
-                **base_params,
-                "range": f"{offset}-{offset + size - 1}",
-            }
-            return await self._session.get(
-                endpoint, params=page_params, return_headers=True
-            )
-
-        return await paginate_items(itemtype, fetch_page, page_size=page_size)
-
-    async def fetch_tickets(self) -> List[CleanTicketDTO]:
-        """Return translated tickets from the GLPI API."""
-        raw = await self.get_all_paginated("Ticket")
-        translated: List[CleanTicketDTO] = []
-        for item in raw:
-            try:
-                translated.append(await self._translator.translate_ticket(item))
-            except Exception as exc:  # pragma: no cover - best effort
-                logger.error("failed to translate ticket %s: %s", item.get("id"), exc)
-        return translated
-
-    async def fetch_tickets_by_ids(self, ids: List[int]) -> List[CleanTicketDTO]:
-        """Return translated tickets for the given ``ids``."""
-
-        pairs = [("Ticket", tid) for tid in ids]
-        raw = await self._session.get_multiple_items(pairs)
-        translated: List[CleanTicketDTO] = []
-        for item in raw:
-            try:
-                translated.append(await self._translator.translate_ticket(item))
-            except Exception as exc:  # pragma: no cover - best effort
-                logger.error("failed to translate ticket %s: %s", item.get("id"), exc)
-        return translated
-
-
-def create_glpi_api_client() -> Optional[GlpiApiClient]:
-    try:
-        return GlpiApiClient()
-    except Exception as exc:  # pragma: no cover - init failures
-        logger.exception("failed to create GlpiApiClient: %s", exc)
-        return None
+import logging
+from typing import Any, Dict, List, Optional, Type
+
+from backend.adapters.factory import create_glpi_session
+from backend.adapters.mapping_service import MappingService
+from backend.infrastructure.glpi.glpi_session import GLPISession
+from backend.utils import paginate_items
+from shared.dto import CleanTicketDTO, TicketTranslator
+
+# Field names we always include in ticket search results.
+BASE_TICKET_FIELDS = ["id", "name", "date", "priority", "status"]
+# Populated dynamically from MappingService
+FORCED_DISPLAY_FIELDS: list[int] = []
+
+
+def _safe_int(value: Any) -> Optional[int]:
+    """Return ``int(value)`` if possible, else ``None``."""
+    try:
+        return int(value)
+    except (TypeError, ValueError):
+        return None
+
+
+logger = logging.getLogger(__name__)
+
+
+class GlpiApiClient:
+    """High level client that returns fully translated tickets."""
+
+    def __init__(self, session: Optional[GLPISession] = None) -> None:
+        if session is None:
+            session = create_glpi_session()
+        if session is None:
+            raise RuntimeError("could not create GLPI session")
+        self._session = session
+        self._mapper = MappingService(self._session)
+        self._translator = TicketTranslator(self._mapper)
+        # Default forced fields in case dynamic discovery fails
+        self._forced_fields: List[int] = FORCED_DISPLAY_FIELDS.copy()
+
+    async def __aenter__(self) -> "GlpiApiClient":
+        await self._session.__aenter__()
+        await self._mapper.initialize()
+        await self._populate_forced_fields()
+        return self
+
+    async def _populate_forced_fields(self) -> None:
+        """Resolve numeric IDs for ``BASE_TICKET_FIELDS`` once."""
+        if self._forced_display_fields:
+            return
+        try:
+            ids = await self._mapper.get_ticket_field_ids(BASE_TICKET_FIELDS)
+            if ids:
+                self._forced_display_fields[:] = ids
+                return
+        except Exception as exc:  # pragma: no cover - defensive
+            logger.error("failed to load ticket field IDs: %s", exc)
+        # Fallback to legacy defaults if lookup fails
+        if not self._forced_display_fields:
+            self._forced_display_fields[:] = [1, 2, 4, 12, 15, 83]
+
+    async def __aexit__(
+        self,
+        exc_type: Optional[Type[BaseException]],
+        exc: Optional[BaseException],
+        tb: Optional[Any],
+    ) -> None:
+        await self._session.__aexit__(exc_type, exc, tb)
+
+    async def _resolve_ticket_fields(self) -> None:
+        """Discover essential Ticket field IDs dynamically."""
+        try:
+            options = await self._mapper.get_search_options("Ticket")
+        except Exception as exc:  # pragma: no cover - network failures
+            logger.error("failed to fetch ticket search options: %s", exc)
+            self._forced_fields = FORCED_DISPLAY_FIELDS.copy()
+            return
+
+        mapping = {str(info.get("field")): fid for fid, info in options.items()}
+        id_field = _safe_int(mapping.get("id"))
+        name_field = _safe_int(mapping.get("name"))
+        date_field = _safe_int(mapping.get("date_creation"))
+        priority_field = _safe_int(mapping.get("priority"))
+
+        if None in (id_field, name_field, date_field, priority_field):
+            self._forced_fields = FORCED_DISPLAY_FIELDS.copy()
+        else:
+            assert id_field is not None
+            assert name_field is not None
+            assert date_field is not None
+            assert priority_field is not None
+            self._forced_fields = [id_field, name_field, date_field, priority_field]
+
+    async def get_all_paginated(
+        self, itemtype: str, page_size: int = 100, **params: Any
+    ) -> List[Dict[str, Any]]:
+        """Return all items for ``itemtype`` using a resilient page loop."""
+        # Normalize itemtype to remove any "search/" prefix
+        normalized_itemtype = itemtype.replace("search/", "")
+        base_params: Dict[str, Any] = {**params, "expand_dropdowns": 1}
+
+        # Determine the correct endpoint based on whether it's a search query
+        if "criteria" in base_params:
+            endpoint = f"search/{normalized_itemtype}"
+        else:
+            endpoint = normalized_itemtype
+
+        # For tickets, always force display of key fields
+        if normalized_itemtype == "Ticket":
+            base_params.setdefault("forcedisplay", self._forced_fields)
+
+        async def fetch_page(offset: int, size: int) -> Any:
+            page_params: Dict[str, Any] = {
+                **base_params,
+                "range": f"{offset}-{offset + size - 1}",
+            }
+            return await self._session.get(
+                endpoint, params=page_params, return_headers=True
+            )
+
+        return await paginate_items(itemtype, fetch_page, page_size=page_size)
+
+    async def fetch_tickets(self) -> List[CleanTicketDTO]:
+        """Return translated tickets from the GLPI API."""
+        raw = await self.get_all_paginated("Ticket")
+        translated: List[CleanTicketDTO] = []
+        for item in raw:
+            try:
+                translated.append(await self._translator.translate_ticket(item))
+            except Exception as exc:  # pragma: no cover - best effort
+                logger.error("failed to translate ticket %s: %s", item.get("id"), exc)
+        return translated
+
+    async def fetch_tickets_by_ids(self, ids: List[int]) -> List[CleanTicketDTO]:
+        """Return translated tickets for the given ``ids``."""
+
+        pairs = [("Ticket", tid) for tid in ids]
+        raw = await self._session.get_multiple_items(pairs)
+        translated: List[CleanTicketDTO] = []
+        for item in raw:
+            try:
+                translated.append(await self._translator.translate_ticket(item))
+            except Exception as exc:  # pragma: no cover - best effort
+                logger.error("failed to translate ticket %s: %s", item.get("id"), exc)
+        return translated
+
+
+def create_glpi_api_client() -> Optional[GlpiApiClient]:
+    try:
+        return GlpiApiClient()
+    except Exception as exc:  # pragma: no cover - init failures
+        logger.exception("failed to create GlpiApiClient: %s", exc)
+        return None