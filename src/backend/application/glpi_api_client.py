"""Async utilities for interacting with the GLPI API.

This module exposes :class:`GlpiApiClient` for high level access to the
GLPI REST API and the helper coroutine
:func:`get_status_counts_by_levels` which aggregates ticket counts by
status for a set of service levels::

    >>> levels = {"N1": 89, "N2": 90}
    >>> await get_status_counts_by_levels(levels)
    {'N1': {'new': 5, 'solved': 2}, 'N2': {...}}

The function returns a mapping of level names to status counts with the
status keys normalised to lower case.
"""

from __future__ import annotations

import logging
from typing import Any, Dict, List, Optional, Type

__all__ = [
    "GlpiApiClient",
    "create_glpi_api_client",
    "get_status_counts_by_levels",
    "discover_field_ids",
    "fetch_status_totals",
    "get_status_totals_by_levels",
]

from backend.adapters.factory import create_glpi_session
from backend.adapters.mapping_service import MappingService
from backend.constants import GROUP_IDS
from backend.infrastructure.glpi.glpi_session import GLPISession
from backend.schemas.ticket_models import STATUS_MAP, TEXT_STATUS_MAP, CleanTicketDTO
from backend.utils import paginate_items
from shared.dto import TicketTranslator

# Field names we always include in ticket search results.
BASE_TICKET_FIELDS = [
    "id",
    "name",
    "date",
    "priority",
    "status",
    "users_id_assign",
]
# Populated dynamically from MappingService
FORCED_DISPLAY_FIELDS: list[int] = []


def _safe_int(value: Any) -> Optional[int]:
    """Return ``int(value)`` if possible, else ``None``."""
    try:
        return int(value)
    except (TypeError, ValueError):
        return None


logger = logging.getLogger(__name__)


class GlpiApiClient:
    """High level client that returns fully translated tickets."""

    def __init__(self, session: Optional[GLPISession] = None) -> None:
        if session is None:
            session = create_glpi_session()
        if session is None:
            raise RuntimeError("could not create GLPI session")
        self._session = session
        self._mapper = MappingService(self._session)
        self._translator = TicketTranslator(self._mapper)
        # Default forced fields in case dynamic discovery fails
        self._forced_fields: List[int] = FORCED_DISPLAY_FIELDS.copy()

    async def __aenter__(self) -> "GlpiApiClient":
        await self._session.__aenter__()
        await self._mapper.initialize()
        await self._populate_forced_fields()
        return self

    async def _populate_forced_fields(self) -> None:
        """Resolve numeric IDs for ``BASE_TICKET_FIELDS`` once."""
        if self._forced_fields:
            return
        try:
            options = await self._session.list_search_options("Ticket")
            field_map = {
                info.get("field"): int(fid)
                for fid, info in options.items()
                if isinstance(info, dict) and info.get("field")
            }
            if ids := [
                field_map[name] for name in BASE_TICKET_FIELDS if name in field_map
            ]:
                self._forced_fields[:] = ids
                return
        except Exception as exc:  # pragma: no cover - defensive
            logger.error("failed to load ticket field IDs: %s", exc)
        # Fallback to legacy defaults if lookup fails
        if not self._forced_fields:
            self._forced_fields[:] = [1, 2, 4, 12, 15, 83]

    async def __aexit__(
        self,
        exc_type: Optional[Type[BaseException]],
        exc: Optional[BaseException],
        tb: Optional[Any],
    ) -> None:
        await self._session.__aexit__(exc_type, exc, tb)

    async def _map_numeric_fields_to_names(
        self, itemtype: str, records: List[Dict[str, Any]]
    ) -> List[Dict[str, Any]]:
        """Replace numeric keys in ``records`` with field names."""
        try:
            options = await self._session.list_search_options(itemtype)
        except Exception:  # pragma: no cover - best effort
            return records

        id_to_name: Dict[int, str] = {}
        for fid, info in options.items():
            if not isinstance(info, dict):
                continue
            name = info.get("field")
            if not name:
                continue
            try:
                id_to_name[int(fid)] = name
            except (ValueError, TypeError):
                continue

        for record in records:
            for key in list(record.keys()):
                if isinstance(key, int) or (isinstance(key, str) and key.isdigit()):
                    fid = int(key)
                    if name := id_to_name.get(fid):
                        record[name] = record.pop(key)
        return records

    async def _resolve_ticket_fields(self) -> None:
        """Discover essential Ticket field IDs dynamically."""
        try:
            options = await self._mapper.get_search_options("Ticket")
        except Exception as exc:  # pragma: no cover - network failures
            logger.error("failed to fetch ticket search options: %s", exc)
            self._forced_fields = FORCED_DISPLAY_FIELDS.copy()
            return

        mapping = {
            str(field): fid
            for fid, info in options.items()
            if (field := info.get("field")) is not None
        }
        id_field = _safe_int(mapping.get("id"))
        name_field = _safe_int(mapping.get("name"))
        date_field = _safe_int(mapping.get("date_creation"))
        priority_field = _safe_int(mapping.get("priority"))
        assign_field = _safe_int(mapping.get("users_id_assign"))

        if None in (id_field, name_field, date_field, priority_field, assign_field):
            self._forced_fields = FORCED_DISPLAY_FIELDS.copy()
        else:
            # Only assign non-None integer values to _forced_fields.
            self._forced_fields = [
                field
                for field in [
                    id_field,
                    name_field,
                    date_field,
                    priority_field,
                    assign_field,
                ]
                if field is not None
            ]

    async def get_all_paginated(
        self, itemtype: str, page_size: int = 100, **params: Any
    ) -> List[Dict[str, Any]]:
        """Return all items for ``itemtype`` using a resilient page loop."""
        # Normalize itemtype to remove any "search/" prefix
        normalized_itemtype = itemtype.replace("search/", "")
        base_params: Dict[str, Any] = {**params, "expand_dropdowns": 1}

        # Determine the correct endpoint based on whether it's a search query
        if "criteria" in base_params:
            endpoint = f"search/{normalized_itemtype}"
        else:
            endpoint = normalized_itemtype

        # For tickets, always force display of key fields
        if normalized_itemtype == "Ticket":
            base_params.setdefault("forcedisplay", self._forced_fields)

        async def fetch_page(offset: int, size: int) -> Any:
            page_params: Dict[str, Any] = {
                **base_params,
                "range": f"{offset}-{offset + size - 1}",
            }
            return await self._session.get(
                endpoint, params=page_params, return_headers=True
            )

        items = await paginate_items(itemtype, fetch_page, page_size=page_size)
        return await self._map_numeric_fields_to_names(normalized_itemtype, items)

    async def fetch_tickets(self) -> List[CleanTicketDTO]:
        """Return translated tickets from the GLPI API."""
        raw = await self.get_all_paginated("Ticket")
        translated: List[CleanTicketDTO] = []
        for item in raw:
            try:
                translated.append(await self._translator.translate_ticket(item))
            except Exception as exc:  # pragma: no cover - best effort
                logger.error("failed to translate ticket %s: %s", item.get("id"), exc)
        return translated

    async def fetch_tickets_by_ids(self, ids: List[int]) -> List[CleanTicketDTO]:
        """Return translated tickets for the given ``ids``."""

        pairs = [("Ticket", tid) for tid in ids]
        raw = await self._session.get_multiple_items(pairs)
        translated: List[CleanTicketDTO] = []
        for item in raw:
            try:
                translated.append(await self._translator.translate_ticket(item))
            except Exception as exc:  # pragma: no cover - best effort
                logger.error("failed to translate ticket %s: %s", item.get("id"), exc)
        return translated

    async def get_ticket_summary_by_group(self) -> Dict[str, Dict[str, int]]:
        """Aggregate ticket status counts for predefined support groups.

        Uses :data:`backend.constants.GROUP_IDS` to query tickets for each
        service level. The status keys are normalised to lowercase. If any
        request fails, the corresponding group will contain zeros for every
        known status defined in :data:`backend.schemas.ticket_models.TEXT_STATUS_MAP`.
        """

        expected_statuses = list(TEXT_STATUS_MAP.keys())
        summary: Dict[str, Dict[str, int]] = {
            level: {status: 0 for status in expected_statuses} for level in GROUP_IDS
        }

        for level, group_id in GROUP_IDS.items():
            try:
                tickets = await self.get_all_paginated(
                    "Ticket",
                    criteria=[
                        {
                            "field": "groups_id",
                            "searchtype": "equals",
                            "value": str(group_id),
                        }
                    ],
                )
                counts = summary[level]
                for item in tickets:
                    status_name: Optional[str] = None
                    if isinstance(item, dict):
                        status = item.get("status")
                        if isinstance(status, dict):
                            status_name = status.get("name")
                        elif status is not None:
                            status_name = str(status)
                        elif item.get("status_name"):
                            status_name = str(item["status_name"])
                    if not status_name:
                        continue
                    key = status_name.lower()
                    counts[key] = counts.get(key, 0) + 1
            except Exception:  # pragma: no cover - best effort
                logger.exception(
                    "failed to fetch ticket summary for group %s", group_id
                )
                # counts already initialised with zeros
                continue

        return summary

    async def count_status_by_group(
<<<<<<< HEAD
        self, group_ids: Dict[str, int]
    ) -> Dict[str, Dict[str, int]]:
        """Return status counts for the provided support groups.

        This is a thin wrapper around :func:`get_status_counts_by_levels` that
        reuses the current client session.

        Args:
            group_ids: Mapping of group names to their GLPI numeric IDs.

        Returns:
            A mapping of group name to a dictionary of status counts.
        """

        return await get_status_counts_by_levels(group_ids, client=self)
=======
        self, level_ids: Dict[str, int]
    ) -> Dict[str, Dict[str, int]]:
        """Count tickets per status for the given support groups.

        Args:
            level_ids: Mapping of level name to GLPI group ID.

        Returns:
            A dictionary mapping each level name to another dictionary with
            normalised status keys (``new``, ``progress``, ``pending`` and
            ``resolved``) and their respective counts.
        """

        field_ids = await self._mapper.get_ticket_field_ids(["groups_id", "status"])
        if len(field_ids) < 2:
            raise KeyError("required field IDs not found")
        group_field_id, status_field_id = field_ids

        summary: Dict[str, Dict[str, int]] = {
            level: {k: 0 for k in ("new", "progress", "pending", "resolved")}
            for level in level_ids
        }

        for level, group_id in level_ids.items():
            for status_id in STATUS_MAP:
                params = {
                    "criteria": [
                        {
                            "field": group_field_id,
                            "searchtype": "equals",
                            "value": str(group_id),
                        },
                        {
                            "field": status_field_id,
                            "searchtype": "equals",
                            "value": str(status_id),
                        },
                    ],
                    "range": "0-0",
                }
                try:
                    _, headers = await self._session.get(
                        "search/Ticket", params=params, return_headers=True
                    )
                except (aiohttp.ClientError, asyncio.TimeoutError):  # pragma: no cover - best effort
                    logger.exception(
                        "failed to count tickets for group %s status %s",
                        group_id,
                        status_id,
                    )
                    continue

                total = 0
                if headers:
                    content_range = headers.get("Content-Range") or headers.get(
                        "content-range"
                    )
                    if content_range and "/" in content_range:
                        try:
                            total = int(content_range.split("/")[-1])
                        except ValueError:
                            logger.warning(
                                "invalid Content-Range header: %s", content_range
                            )

                status_key_map = {
                    1: "new",
                    2: "progress",
                    3: "progress",
                    4: "pending",
                }
                key = status_key_map.get(status_id)
                if key is None:
                    logger.warning("Unknown status_id %s encountered; skipping.", status_id)
                    continue
                summary[level][key] += total

        return summary
>>>>>>> d6accd40


async def discover_field_ids(session: GLPISession) -> Dict[str, int]:
    """Return numeric IDs for ``Grupo técnico`` and ``Status`` search fields."""
    options = await session.list_search_options("Ticket")
    group_field_id: Optional[int] = None
    status_field_id: Optional[int] = None
    for fid, info in options.items():
        if not isinstance(info, dict):
            continue
        name = str(info.get("name") or info.get("field") or "").strip().lower()
        if name in {"grupo técnico", "grupo tecnico"}:
            group_field_id = int(fid)
        elif name == "status":
            status_field_id = int(fid)
    if group_field_id is None or status_field_id is None:
        raise KeyError("required field IDs not found")
    return {"group": group_field_id, "status": status_field_id}


async def fetch_status_totals(
    session: GLPISession,
    group_field_id: int,
    status_field_id: int,
    group_id: int,
    status_id: int,
) -> int:
    """Return total tickets for ``group_id`` with ``status_id``."""
    params = {
        "criteria": [
            {"field": group_field_id, "searchtype": "equals", "value": str(group_id)},
            {"field": status_field_id, "searchtype": "equals", "value": str(status_id)},
        ],
        "range": "0-0",
    }
    _, headers = await session.get("search/Ticket", params=params, return_headers=True)
    total = 0
    if headers:
        content_range = headers.get("Content-Range") or headers.get("content-range")
        if content_range and "/" in content_range:
            try:
                total = int(content_range.split("/")[-1])
            except ValueError:
                logger.warning("invalid Content-Range header: %s", content_range)
    return total


async def get_status_totals_by_levels(
    levels: Dict[str, int],
) -> Dict[str, Dict[str, int]]:
    """Return ``{level: {status: total}}`` for each level and status."""
    try:
        async with create_glpi_session() as session:
            field_ids = await discover_field_ids(session)
            group_field = field_ids["group"]
            status_field = field_ids["status"]
            summary: Dict[str, Dict[str, int]] = {}
            for level, group_val in levels.items():
                counts: Dict[str, int] = {}
                for status_code, status_name in STATUS_MAP.items():
                    try:
                        total = await fetch_status_totals(
                            session, group_field, status_field, group_val, status_code
                        )
                    except Exception:  # pragma: no cover - best effort
                        logger.exception(
                            "failed to fetch totals for level %s status %s",
                            level,
                            status_name,
                        )
                        total = 0
                    counts[status_name] = total
                summary[level] = counts
            return summary
    except Exception:  # pragma: no cover - best effort
        logger.exception("failed to compute status totals")
        return {
            level: {status: 0 for status in STATUS_MAP.values()} for level in levels
        }


async def get_status_counts_by_levels(
    level_ids: Dict[str, int],
    client: Optional[GlpiApiClient] = None,
) -> Dict[str, Dict[str, int]]:
    """Return status counts for each support level.

    Args:
        level_ids: Mapping of level names to GLPI group IDs.

    Returns:
        A nested mapping where each level name maps to a dictionary of
        status names (lowercased) and their respective counts. If an
        error occurs while fetching data for a level, that level will
        map to an empty dictionary.
    """

    summary: Dict[str, Dict[str, int]] = {}
    if client is not None:
        # Use the provided client (assume it is already open/ready)
        for level, group_id in level_ids.items():
            try:
                tickets = await client.get_all_paginated(
                    "Ticket",
                    criteria=[
                        {
                            "field": "groups_id",
                            "searchtype": "equals",
                            "value": str(group_id),
                        }
                    ],
                )
                counts: Dict[str, int] = {}
                for item in tickets:
                    status_name: Optional[str] = None
                    if isinstance(item, dict):
                        status = item.get("status")
                        if isinstance(status, dict):
                            status_name = status.get("name")
                        elif status is not None:
                            status_name = str(status)
                        elif item.get("status_name"):
                            status_name = str(item["status_name"])
                    if not status_name:
                        continue
                    key = status_name.lower()
                    counts[key] = counts.get(key, 0) + 1
                summary[level] = counts
            except Exception:  # pragma: no cover - best effort
                logger.exception("failed to fetch status counts for level %s", level)
                summary[level] = {}
    else:
        try:
            async with GlpiApiClient() as new_client:
                for level, group_id in level_ids.items():
                    try:
                        tickets = await new_client.get_all_paginated(
                            "Ticket",
                            criteria=[
                                {
                                    "field": "groups_id",
                                    "searchtype": "equals",
                                    "value": str(group_id),
                                }
                            ],
                        )
                        counts = {}
                        for item in tickets:
                            status_name = None
                            if isinstance(item, dict):
                                status = item.get("status")
                                if isinstance(status, dict):
                                    status_name = status.get("name")
                                elif status is not None:
                                    status_name = str(status)
                                elif item.get("status_name"):
                                    status_name = str(item["status_name"])
                            if not status_name:
                                continue
                            key = status_name.lower()
                            counts[key] = counts.get(key, 0) + 1
                        summary[level] = counts
                    except Exception:  # pragma: no cover - best effort
                        logger.exception(
                            "failed to fetch status counts for level %s", level
                        )
                        summary[level] = {}
        except Exception:  # pragma: no cover - best effort
            logger.exception("failed to initialise GlpiApiClient")
            return {level: {} for level in level_ids}
    return summary


def create_glpi_api_client() -> Optional[GlpiApiClient]:
    try:
        return GlpiApiClient()
    except Exception as exc:  # pragma: no cover - init failures
        logger.exception("failed to create GlpiApiClient: %s", exc)
        return None<|MERGE_RESOLUTION|>--- conflicted
+++ resolved
@@ -279,23 +279,6 @@
         return summary
 
     async def count_status_by_group(
-<<<<<<< HEAD
-        self, group_ids: Dict[str, int]
-    ) -> Dict[str, Dict[str, int]]:
-        """Return status counts for the provided support groups.
-
-        This is a thin wrapper around :func:`get_status_counts_by_levels` that
-        reuses the current client session.
-
-        Args:
-            group_ids: Mapping of group names to their GLPI numeric IDs.
-
-        Returns:
-            A mapping of group name to a dictionary of status counts.
-        """
-
-        return await get_status_counts_by_levels(group_ids, client=self)
-=======
         self, level_ids: Dict[str, int]
     ) -> Dict[str, Dict[str, int]]:
         """Count tickets per status for the given support groups.
@@ -374,7 +357,6 @@
                 summary[level][key] += total
 
         return summary
->>>>>>> d6accd40
 
 
 async def discover_field_ids(session: GLPISession) -> Dict[str, int]:
