# Stage 1: Build da aplicação React
FROM node:20.19.0-alpine AS builder

WORKDIR /app
ENV NPM_CONFIG_CACHE=/root/.npm

<<<<<<< HEAD
# Argumentos de build para a URL da API, permitindo retrocompatibilidade
ARG VITE_API_BASE_URL
ARG NEXT_PUBLIC_API_BASE_URL
ENV VITE_API_BASE_URL=${VITE_API_BASE_URL:-$NEXT_PUBLIC_API_BASE_URL}
ENV NEXT_PUBLIC_API_BASE_URL=${NEXT_PUBLIC_API_BASE_URL:-$VITE_API_BASE_URL}
=======
# Argumento de build para a URL da API, que será injetado no build estático.
ARG VITE_API_BASE_URL
ENV VITE_API_BASE_URL=$VITE_API_BASE_URL
>>>>>>> e0fffc22

# Copia os arquivos de dependência e instala
COPY src/frontend/react_app/package.json src/frontend/react_app/package-lock.json* ./
RUN npm install --legacy-peer-deps

# Copia o restante do código-fonte do frontend
COPY src/frontend/react_app/ ./

# Executa o build da aplicação para produção
RUN npm run build

# Stage 2: Ambiente de desenvolvimento
FROM node:20.19.0-alpine AS dev

WORKDIR /app
ENV NPM_CONFIG_CACHE=/root/.npm

# Copia os arquivos de dependência e instala
COPY src/frontend/react_app/package.json src/frontend/react_app/package-lock.json* ./
RUN npm install --legacy-peer-deps

# Copia o restante do código-fonte do frontend
COPY src/frontend/react_app/ ./

# Comando para iniciar o ambiente de desenvolvimento
CMD ["npm", "run", "dev"]

# Stage 3: Cria a imagem final com Nginx para produção
FROM nginx:1.25-alpine AS prod

# Instala curl para o healthcheck
RUN apk add --no-cache curl

# Copia os arquivos estáticos gerados no stage de build
COPY --from=builder /app/dist /usr/share/nginx/html

# Copia a configuração customizada do Nginx para lidar com SPA
COPY ./src/frontend/react_app/nginx.conf /etc/nginx/conf.d/default.conf

# Expõe a porta 80, que é a porta padrão do Nginx
EXPOSE 80

# Healthcheck para verificar se o Nginx está respondendo
HEALTHCHECK --interval=30s --timeout=5s --start-period=10s --retries=3 \
  CMD curl -f http://localhost/ || exit 1

# Comando para iniciar o Nginx em modo foreground
CMD ["nginx", "-g", "daemon off;"]
<|MERGE_RESOLUTION|>--- conflicted
+++ resolved
@@ -1,65 +1,58 @@
-# Stage 1: Build da aplicação React
-FROM node:20.19.0-alpine AS builder
-
-WORKDIR /app
-ENV NPM_CONFIG_CACHE=/root/.npm
-
-<<<<<<< HEAD
-# Argumentos de build para a URL da API, permitindo retrocompatibilidade
-ARG VITE_API_BASE_URL
-ARG NEXT_PUBLIC_API_BASE_URL
-ENV VITE_API_BASE_URL=${VITE_API_BASE_URL:-$NEXT_PUBLIC_API_BASE_URL}
-ENV NEXT_PUBLIC_API_BASE_URL=${NEXT_PUBLIC_API_BASE_URL:-$VITE_API_BASE_URL}
-=======
-# Argumento de build para a URL da API, que será injetado no build estático.
-ARG VITE_API_BASE_URL
-ENV VITE_API_BASE_URL=$VITE_API_BASE_URL
->>>>>>> e0fffc22
-
-# Copia os arquivos de dependência e instala
-COPY src/frontend/react_app/package.json src/frontend/react_app/package-lock.json* ./
-RUN npm install --legacy-peer-deps
-
-# Copia o restante do código-fonte do frontend
-COPY src/frontend/react_app/ ./
-
-# Executa o build da aplicação para produção
-RUN npm run build
-
-# Stage 2: Ambiente de desenvolvimento
-FROM node:20.19.0-alpine AS dev
-
-WORKDIR /app
-ENV NPM_CONFIG_CACHE=/root/.npm
-
-# Copia os arquivos de dependência e instala
-COPY src/frontend/react_app/package.json src/frontend/react_app/package-lock.json* ./
-RUN npm install --legacy-peer-deps
-
-# Copia o restante do código-fonte do frontend
-COPY src/frontend/react_app/ ./
-
-# Comando para iniciar o ambiente de desenvolvimento
-CMD ["npm", "run", "dev"]
-
-# Stage 3: Cria a imagem final com Nginx para produção
-FROM nginx:1.25-alpine AS prod
-
-# Instala curl para o healthcheck
-RUN apk add --no-cache curl
-
-# Copia os arquivos estáticos gerados no stage de build
-COPY --from=builder /app/dist /usr/share/nginx/html
-
-# Copia a configuração customizada do Nginx para lidar com SPA
-COPY ./src/frontend/react_app/nginx.conf /etc/nginx/conf.d/default.conf
-
-# Expõe a porta 80, que é a porta padrão do Nginx
-EXPOSE 80
-
-# Healthcheck para verificar se o Nginx está respondendo
-HEALTHCHECK --interval=30s --timeout=5s --start-period=10s --retries=3 \
-  CMD curl -f http://localhost/ || exit 1
-
-# Comando para iniciar o Nginx em modo foreground
-CMD ["nginx", "-g", "daemon off;"]
+# Stage 1: Build da aplicação React
+FROM node:20.19.0-alpine AS builder
+
+WORKDIR /app
+ENV NPM_CONFIG_CACHE=/root/.npm
+
+# Argumentos de build para a URL da API, permitindo retrocompatibilidade
+ARG VITE_API_BASE_URL
+ARG NEXT_PUBLIC_API_BASE_URL
+ENV VITE_API_BASE_URL=${VITE_API_BASE_URL:-$NEXT_PUBLIC_API_BASE_URL}
+ENV NEXT_PUBLIC_API_BASE_URL=${NEXT_PUBLIC_API_BASE_URL:-$VITE_API_BASE_URL}
+# Copia os arquivos de dependência e instala
+COPY src/frontend/react_app/package.json src/frontend/react_app/package-lock.json* ./
+RUN npm install --legacy-peer-deps
+
+# Copia o restante do código-fonte do frontend
+COPY src/frontend/react_app/ ./
+
+# Executa o build da aplicação para produção
+RUN npm run build
+
+# Stage 2: Ambiente de desenvolvimento
+FROM node:20.19.0-alpine AS dev
+
+WORKDIR /app
+ENV NPM_CONFIG_CACHE=/root/.npm
+
+# Copia os arquivos de dependência e instala
+COPY src/frontend/react_app/package.json src/frontend/react_app/package-lock.json* ./
+RUN npm install --legacy-peer-deps
+
+# Copia o restante do código-fonte do frontend
+COPY src/frontend/react_app/ ./
+
+# Comando para iniciar o ambiente de desenvolvimento
+CMD ["npm", "run", "dev"]
+
+# Stage 3: Cria a imagem final com Nginx para produção
+FROM nginx:1.25-alpine AS prod
+
+# Instala curl para o healthcheck
+RUN apk add --no-cache curl
+
+# Copia os arquivos estáticos gerados no stage de build
+COPY --from=builder /app/dist /usr/share/nginx/html
+
+# Copia a configuração customizada do Nginx para lidar com SPA
+COPY ./src/frontend/react_app/nginx.conf /etc/nginx/conf.d/default.conf
+
+# Expõe a porta 80, que é a porta padrão do Nginx
+EXPOSE 80
+
+# Healthcheck para verificar se o Nginx está respondendo
+HEALTHCHECK --interval=30s --timeout=5s --start-period=10s --retries=3 \
+  CMD curl -f http://localhost/ || exit 1
+
+# Comando para iniciar o Nginx em modo foreground
+CMD ["nginx", "-g", "daemon off;"]