--- conflicted
+++ resolved
@@ -1,34 +1,30 @@
-# GLPI Dashboard React App
-
-This folder contains the React front-end of the **GLPI Dashboard CAU**. The application visualizes service desk metrics such as backlog size, SLA compliance and technician productivity. All data comes from the worker API exposed by `python worker.py`.
-
-## Setup
-
-<<<<<<< HEAD
-1. Copy `.env.example` to `.env` and set `VITE_API_BASE_URL` to the worker address. For legacy builds you may also set `NEXT_PUBLIC_API_BASE_URL` to the same value.
-=======
-1. Copy `.env.example` to `.env` and set `VITE_API_BASE_URL` to the worker address.
->>>>>>> e0fffc22
-
-2. (Optional) If you use the Grafana observability stack, set `NEXT_PUBLIC_FARO_URL` to your Faro collector (for example `http://localhost:1234/collect`). Leave this line commented if the collector isn't running to avoid browser errors.
-
-3. Install Node dependencies with:
-
-```bash
-npm ci
-```
-
-3. Start the local dev server:
-
-```bash
-npm run dev
-```
-
-In development mode, React Query Devtools are automatically enabled, so you can
-inspect queries without manual configuration.
-
-The devtools component is mounted in `main.tsx` and conditionally rendered using `import.meta.env.DEV`. This is Vite's standard mechanism for including code only in development, ensuring it's automatically tree-shaken from production builds.
-
-Node.js 20 is expected. Run the commands from inside `src/frontend/react_app`.
-
-See the [frontend architecture guide](../../docs/frontend_architecture.md) for advanced configuration, environment variables and available npm scripts.
+# GLPI Dashboard React App
+
+This folder contains the React front-end of the **GLPI Dashboard CAU**. The application visualizes service desk metrics such as backlog size, SLA compliance and technician productivity. All data comes from the worker API exposed by `python worker.py`.
+
+## Setup
+
+1. Copy `.env.example` to `.env` and set `VITE_API_BASE_URL` to the worker address. For legacy builds you may also set `NEXT_PUBLIC_API_BASE_URL` to the same value.
+
+2. (Optional) If you use the Grafana observability stack, set `NEXT_PUBLIC_FARO_URL` to your Faro collector (for example `http://localhost:1234/collect`). Leave this line commented if the collector isn't running to avoid browser errors.
+
+3. Install Node dependencies with:
+
+```bash
+npm ci
+```
+
+3. Start the local dev server:
+
+```bash
+npm run dev
+```
+
+In development mode, React Query Devtools are automatically enabled, so you can
+inspect queries without manual configuration.
+
+The devtools component is mounted in `main.tsx` and conditionally rendered using `import.meta.env.DEV`. This is Vite's standard mechanism for including code only in development, ensuring it's automatically tree-shaken from production builds.
+
+Node.js 20 is expected. Run the commands from inside `src/frontend/react_app`.
+
+See the [frontend architecture guide](../../docs/frontend_architecture.md) for advanced configuration, environment variables and available npm scripts.