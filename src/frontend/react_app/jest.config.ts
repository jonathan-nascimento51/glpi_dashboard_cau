--- conflicted
+++ resolved
@@ -10,14 +10,10 @@
     ],
   },
   setupFilesAfterEnv: ['<rootDir>/jest.setup.ts'],
-<<<<<<< HEAD
-  testMatch: ['<rootDir>/src/**/*.test.ts?(x)', '<rootDir>/tests/**/*.test.ts?(x)'],
-=======
   testMatch: [
     '<rootDir>/src/**/*.test.ts?(x)',
     '<rootDir>/tests/**/*.test.ts?(x)',
   ],
->>>>>>> 8a37225c
   moduleFileExtensions: ['ts', 'tsx', 'js'],
   moduleNameMapper: {
     '^@/(.*)$': '<rootDir>/src/$1',
