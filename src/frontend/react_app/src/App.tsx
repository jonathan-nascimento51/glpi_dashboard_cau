--- conflicted
+++ resolved
@@ -1,19 +1,15 @@
-<<<<<<< HEAD
-import Header from './components/Header';
-=======
-import Header from './components/Header';
->>>>>>> f156c3ac
-import { ChamadosTendencia } from './components/ChamadosTendencia';
-
-export default function App() {
-  return (
-    <div className="dashboard-container">
-      <Header />
-      <main className="p-4">
-        <h1 className="text-2xl font-bold mb-4">GLPI Dashboard</h1>
-        <ChamadosTendencia />
-      </main>
-
-    </div>
-  )
-}
+import Header from './components/Header';
+import { ChamadosTendencia } from './components/ChamadosTendencia';
+
+export default function App() {
+  return (
+    <div className="dashboard-container">
+      <Header />
+      <main className="p-4">
+        <h1 className="text-2xl font-bold mb-4">GLPI Dashboard</h1>
+        <ChamadosTendencia />
+      </main>
+
+    </div>
+  )
+}