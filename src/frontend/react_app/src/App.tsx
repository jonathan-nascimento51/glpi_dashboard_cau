--- conflicted
+++ resolved
@@ -1,87 +1,52 @@
-import { Suspense, lazy } from 'react'
-import Header from './components/Header'
-import { ErrorBoundary } from './components/ErrorBoundary'
-import FilterPanel from './components/FilterPanel'
-import { Sidebar } from './components/Sidebar'
-import SidebarToggle from './components/SidebarToggle'
-import { LevelsPanel } from './components/LevelsPanel'
-import TicketsDisplay from './components/TicketsDisplay'
-import SkeletonChart from './components/SkeletonChart'
-import SkeletonHeatmap from './components/SkeletonHeatmap'
-import { SidebarProvider } from './hooks/useSidebar'
-import { NotificationProvider } from './context/notification'
-import NotificationToast from './components/NotificationToast'
-import { useHotkeys } from './hooks/useHotkeys'
-
-// Lazy load heavy components to split them into separate chunks.
-// This tells Vite/Rollup to create separate .js files for these components.
-const ChamadosTendencia = lazy(() => import('./components/ChamadosTendencia'))
-const ChamadosHeatmap = lazy(() => import('./components/ChamadosHeatmap'))
-
-<<<<<<< HEAD
-function App() {
-  useHotkeys()
-  return (
-    <ErrorBoundary>
-      <NotificationProvider>
-        <SidebarProvider>
-          <div className="app-container">
-            <Header />
-            <FilterPanel />
-            <SidebarToggle />
-            <main className="main-content">
-              <div className="dashboard-grid">
-                <TicketsDisplay />
-                <Suspense fallback={<SkeletonChart />}>
-                  <ChamadosTendencia />
-                </Suspense>
-                <Suspense fallback={<SkeletonHeatmap />}>
-                  <ChamadosHeatmap />
-                </Suspense>
-                <LevelsPanel />
-              </div>
-              <Sidebar performance={[]} ranking={[]} alerts={[]} />
-            </main>
-            <NotificationToast />
-          </div>
-        </SidebarProvider>
-      </NotificationProvider>
-    </ErrorBoundary>
-  )
-}
-=======
-function App() {
-  useHotkeys()
-  // useLevelsMetrics() apenas executa efeitos, não passa dados para LevelsPanel
-
-  return (
-    <ErrorBoundary>
-      <NotificationProvider>
-        <SidebarProvider>
-          <div className="app-container">
-            <Header />
-            <FilterPanel />
-            <SidebarToggle />
-            <main className="main-content">
-              <div className="dashboard-grid">
-                <TicketsDisplay />
-                <Suspense fallback={<SkeletonChart />}>
-                  <ChamadosTendencia />
-                </Suspense>
-                <Suspense fallback={<SkeletonHeatmap />}>
-                  <ChamadosHeatmap />
-                </Suspense>
-                <LevelsPanel />
-              </div>
-              <Sidebar performance={[]} ranking={[]} alerts={[]} />
-            </main>
-            <NotificationToast />
-          </div>
-        </SidebarProvider>
-      </NotificationProvider>
-    </ErrorBoundary>
-  )
-}
->>>>>>> 9d134d3c
-
-export default App
+import { Suspense, lazy } from 'react'
+import Header from './components/Header'
+import { ErrorBoundary } from './components/ErrorBoundary'
+import FilterPanel from './components/FilterPanel'
+import { Sidebar } from './components/Sidebar'
+import SidebarToggle from './components/SidebarToggle'
+import { LevelsPanel } from './components/LevelsPanel'
+import TicketsDisplay from './components/TicketsDisplay'
+import SkeletonChart from './components/SkeletonChart'
+import SkeletonHeatmap from './components/SkeletonHeatmap'
+import { SidebarProvider } from './hooks/useSidebar'
+import { NotificationProvider } from './context/notification'
+import NotificationToast from './components/NotificationToast'
+import { useHotkeys } from './hooks/useHotkeys'
+
+// Lazy load heavy components to split them into separate chunks.
+// This tells Vite/Rollup to create separate .js files for these components.
+const ChamadosTendencia = lazy(() => import('./components/ChamadosTendencia'))
+const ChamadosHeatmap = lazy(() => import('./components/ChamadosHeatmap'))
+
+function App() {
+  useHotkeys()
+  return (
+    <ErrorBoundary>
+      <NotificationProvider>
+        <SidebarProvider>
+          <div className="app-container">
+            <Header />
+            <FilterPanel />
+            <SidebarToggle />
+            <main className="main-content">
+              <div className="dashboard-grid">
+                <TicketsDisplay />
+                <Suspense fallback={<SkeletonChart />}>
+                  <ChamadosTendencia />
+                </Suspense>
+                <Suspense fallback={<SkeletonHeatmap />}>
+                  <ChamadosHeatmap />
+                </Suspense>
+                <LevelsPanel />
+              </div>
+              <Sidebar performance={[]} ranking={[]} alerts={[]} />
+            </main>
+            <NotificationToast />
+          </div>
+        </SidebarProvider>
+      </NotificationProvider>
+    </ErrorBoundary>
+  )
+}
+
+export default App