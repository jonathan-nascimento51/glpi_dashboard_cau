--- conflicted
+++ resolved
@@ -1,71 +1,3 @@
-<<<<<<< HEAD
-import { useMemo } from 'react'
-import {
-  useQuery,
-  type UseQueryResult,
-  type UseQueryOptions,
-  type QueryKey,
-} from '@tanstack/react-query'
-import { fetcher } from '../lib/swrClient'
-import { stableStringify } from '../lib/stableStringify'
-
-function getBaseUrl(): string | undefined {
-  return process.env.NEXT_PUBLIC_API_BASE_URL
-}
-
-export function useApiQuery<TData = unknown, TError = unknown>(
-  queryKey: QueryKey,
-  endpoint: string,
-  options: Omit<UseQueryOptions<TData, TError>, 'queryKey' | 'queryFn'> = {},
-): UseQueryResult<TData, TError> {
-  const baseUrl = getBaseUrl()
-
-  const key = useMemo(
-    () =>
-      Array.isArray(queryKey)
-        ? queryKey.map((k) =>
-            typeof k === 'object'
-              ? stableStringify(k as Record<string, unknown>)
-              : k,
-          )
-        : [queryKey],
-    [queryKey],
-  )
-
-  return useQuery<TData, TError>({
-    queryKey: key,
-    ...options,
-    enabled: options.enabled ?? true,
-    queryFn: async ({ signal }) => {
-      if (!endpoint) {
-        throw new Error('Endpoint not provided.')
-      }
-      if (!baseUrl) {
-        throw new Error(
-          'API base URL not configured. Check NEXT_PUBLIC_API_BASE_URL.',
-        )
-      }
-
-      const controller = new AbortController()
-      const abort = () => controller.abort()
-
-      if (signal) {
-        if (signal.aborted) abort()
-        else signal.addEventListener('abort', abort)
-      }
-
-      try {
-        return await fetcher<TData>(
-          endpoint,
-          { signal: controller.signal },
-          { baseUrl },
-        )
-      } finally {
-        if (signal) signal.removeEventListener('abort', abort)
-      }
-    },
-  })
-=======
 import { useMemo } from 'react';
 import {
   useQuery,
@@ -137,5 +69,4 @@
     queryFn: fetchFromApi,
     ...(options ?? {}),
   });
->>>>>>> ccab0b63
 }