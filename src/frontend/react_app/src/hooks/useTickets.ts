import { useQueryClient } from '@tanstack/react-query'
import { useApiQuery } from '../hooks/useApiQuery'
import { useMemo } from 'react'
import type { CleanTicketDTO } from '../types/api'
import type { Ticket } from '../types/ticket'

function toTicket(dto: CleanTicketDTO): Ticket {
  return {
    ...dto,
    status: dto.status != null ? String(dto.status) : undefined,
    priority: dto.priority != null ? String(dto.priority) : undefined,
    name: dto.name ?? "",
    // Prefer `undefined` over `null` when the API omits the field
    date_creation:
      dto.date_creation != null ? new Date(dto.date_creation) : undefined,
  }
}

export function useTickets() {
  const queryClient = useQueryClient()
  const query = useApiQuery<CleanTicketDTO[], Error>(['tickets'], '/tickets')
  const tickets = useMemo(() => query.data?.map(toTicket), [query.data])

<<<<<<< HEAD
  const refreshTickets = () =>
    queryClient.invalidateQueries({ queryKey: ['tickets'] })

  return {
    tickets,
    error: query.error,
    isLoading: query.isLoading,
    isSuccess: query.isSuccess,
    refreshTickets,
  }
}
=======
  const refreshTickets = () =>
    queryClient.invalidateQueries({ queryKey: ['tickets'] })

  return {
    tickets,
    error: query.error,
    isLoading: query.isLoading,
    isSuccess: query.isSuccess,
    refreshTickets,
  }
}

>>>>>>> a8011fc0
<|MERGE_RESOLUTION|>--- conflicted
+++ resolved
@@ -1,49 +1,34 @@
-import { useQueryClient } from '@tanstack/react-query'
-import { useApiQuery } from '../hooks/useApiQuery'
-import { useMemo } from 'react'
-import type { CleanTicketDTO } from '../types/api'
-import type { Ticket } from '../types/ticket'
-
-function toTicket(dto: CleanTicketDTO): Ticket {
-  return {
-    ...dto,
-    status: dto.status != null ? String(dto.status) : undefined,
-    priority: dto.priority != null ? String(dto.priority) : undefined,
-    name: dto.name ?? "",
-    // Prefer `undefined` over `null` when the API omits the field
-    date_creation:
-      dto.date_creation != null ? new Date(dto.date_creation) : undefined,
-  }
-}
-
-export function useTickets() {
-  const queryClient = useQueryClient()
-  const query = useApiQuery<CleanTicketDTO[], Error>(['tickets'], '/tickets')
-  const tickets = useMemo(() => query.data?.map(toTicket), [query.data])
-
-<<<<<<< HEAD
-  const refreshTickets = () =>
-    queryClient.invalidateQueries({ queryKey: ['tickets'] })
-
-  return {
-    tickets,
-    error: query.error,
-    isLoading: query.isLoading,
-    isSuccess: query.isSuccess,
-    refreshTickets,
-  }
-}
-=======
-  const refreshTickets = () =>
-    queryClient.invalidateQueries({ queryKey: ['tickets'] })
-
-  return {
-    tickets,
-    error: query.error,
-    isLoading: query.isLoading,
-    isSuccess: query.isSuccess,
-    refreshTickets,
-  }
-}
-
->>>>>>> a8011fc0
+import { useQueryClient } from '@tanstack/react-query'
+import { useApiQuery } from '../hooks/useApiQuery'
+import { useMemo } from 'react'
+import type { CleanTicketDTO } from '../types/api'
+import type { Ticket } from '../types/ticket'
+
+function toTicket(dto: CleanTicketDTO): Ticket {
+  return {
+    ...dto,
+    status: dto.status != null ? String(dto.status) : undefined,
+    priority: dto.priority != null ? String(dto.priority) : undefined,
+    name: dto.name ?? "",
+    // Prefer `undefined` over `null` when the API omits the field
+    date_creation:
+      dto.date_creation != null ? new Date(dto.date_creation) : undefined,
+  }
+}
+
+export function useTickets() {
+  const queryClient = useQueryClient()
+  const query = useApiQuery<CleanTicketDTO[], Error>(['tickets'], '/tickets')
+  const tickets = useMemo(() => query.data?.map(toTicket), [query.data])
+
+  const refreshTickets = () =>
+    queryClient.invalidateQueries({ queryKey: ['tickets'] })
+
+  return {
+    tickets,
+    error: query.error,
+    isLoading: query.isLoading,
+    isSuccess: query.isSuccess,
+    refreshTickets,
+  }
+}