// Hook para buscar chamados agrupados por data usando React Query v5
// Deve usar staleTime para evitar refetching desnecessário
// Deve ativar refetch automático ao focar a janela
// Pode incluir refetchInterval para polling se necessário

import { useApiQuery } from './useApiQuery'
import type { ChamadoPorData } from '../types/chamado'

/**
 * Hook to fetch "chamados" grouped by date using React Query v5.
 *
 * This hook leverages caching to minimize unnecessary refetching and supports
 * automatic refetching when the window regains focus. It can also be configured
 * for polling by uncommenting the `refetchInterval` option.
 *
 * @returns {import('@tanstack/react-query').UseQueryResult} - The result object from React Query,
 * including the fetched data, loading state, and error information.
 *
 * @example
 * import { useChamadosPorData } from './hooks/useChamadosPorData';
 *
 * function ChamadosComponent() {
 *   const { data, isLoading, error } = useChamadosPorData();
 *
 *   if (isLoading) return <p>Loading...</p>;
 *   if (error) return <p>Error: {error.message}</p>;
 *
 *   return (
 *     <ul>
 *       {data.map(chamado => (
 *         <li key={chamado.id}>{chamado.name}</li>
 *       ))}
 *     </ul>
 *   );
 * }
 */
export function useChamadosPorData() {
<<<<<<< HEAD
  return useApiQuery<ChamadoPorData[], Error>(
    '/chamados/por-data',
    undefined,
    {
      staleTime: 1000 * 60 * 5, // 5 minutos
      gcTime: 1000 * 60 * 10, // 10 minutos
      refetchOnWindowFocus: true,
      // refetchInterval: 30000, // descomente para polling a cada 30s
    },
  )
=======
  return useApiQuery<ChamadoPorData[], Error>(['chamados-por-data'], '/chamados/por-data', {
    staleTime: 1000 * 60 * 5, // 5 minutos
    gcTime: 1000 * 60 * 10, // 10 minutos
    refetchOnWindowFocus: true,
    // refetchInterval: 30000, // descomente para polling a cada 30s
  })
>>>>>>> 332bd561
}<|MERGE_RESOLUTION|>--- conflicted
+++ resolved
@@ -35,23 +35,10 @@
  * }
  */
 export function useChamadosPorData() {
-<<<<<<< HEAD
-  return useApiQuery<ChamadoPorData[], Error>(
-    '/chamados/por-data',
-    undefined,
-    {
-      staleTime: 1000 * 60 * 5, // 5 minutos
-      gcTime: 1000 * 60 * 10, // 10 minutos
-      refetchOnWindowFocus: true,
-      // refetchInterval: 30000, // descomente para polling a cada 30s
-    },
-  )
-=======
   return useApiQuery<ChamadoPorData[], Error>(['chamados-por-data'], '/chamados/por-data', {
     staleTime: 1000 * 60 * 5, // 5 minutos
     gcTime: 1000 * 60 * 10, // 10 minutos
     refetchOnWindowFocus: true,
     // refetchInterval: 30000, // descomente para polling a cada 30s
   })
->>>>>>> 332bd561
 }