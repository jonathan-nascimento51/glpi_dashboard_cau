// Hook para buscar chamados agrupados por data usando React Query v5
// Deve usar staleTime para evitar refetching desnecessário
// Deve ativar refetch automático ao focar a janela
// Pode incluir refetchInterval para polling se necessário

import { useApiQuery } from './useApiQuery'
import type { ChamadoPorData } from '../types/chamado'

/**
 * Hook to fetch "chamados" grouped by date using React Query v5.
 *
 * This hook leverages caching to minimize unnecessary refetching and supports
 * automatic refetching when the window regains focus. It can also be configured
 * for polling by uncommenting the `refetchInterval` option.
 *
 * @returns {import('@tanstack/react-query').UseQueryResult} - The result object from React Query,
 * including the fetched data, loading state, and error information.
 *
 * @example
 * import { useChamadosPorData } from './hooks/useChamadosPorData';
 *
 * function ChamadosComponent() {
 *   const { data, isLoading, error } = useChamadosPorData();
 *
 *   if (isLoading) return <p>Loading...</p>;
 *   if (error) return <p>Error: {error.message}</p>;
 *
 *   return (
 *     <ul>
 *       {data.map(chamado => (
 *         <li key={chamado.id}>{chamado.name}</li>
 *       ))}
 *     </ul>
 *   );
 * }
 */
export function useChamadosPorData() {
<<<<<<< HEAD
  const query = useApiQuery<ChamadoPorData[], Error>(
=======
  return useApiQuery<ChamadoPorData[], Error>(
>>>>>>> f2fcc579
    ['chamados-por-data'],
    '/chamados/por-data',
    {
      staleTime: 1000 * 60 * 5, // 5 minutos
      gcTime: 1000 * 60 * 10, // 10 minutos
      refetchOnWindowFocus: true,
      // refetchInterval: 30000, // descomente para polling a cada 30s
    },
  )
<<<<<<< HEAD

  return {
    data: query.data ?? [],
    error: query.error as Error | null,
    isLoading: query.isLoading,
    isError: query.isError,
  }
=======
>>>>>>> f2fcc579
}<|MERGE_RESOLUTION|>--- conflicted
+++ resolved
@@ -35,11 +35,7 @@
  * }
  */
 export function useChamadosPorData() {
-<<<<<<< HEAD
-  const query = useApiQuery<ChamadoPorData[], Error>(
-=======
   return useApiQuery<ChamadoPorData[], Error>(
->>>>>>> f2fcc579
     ['chamados-por-data'],
     '/chamados/por-data',
     {
@@ -49,14 +45,4 @@
       // refetchInterval: 30000, // descomente para polling a cada 30s
     },
   )
-<<<<<<< HEAD
-
-  return {
-    data: query.data ?? [],
-    error: query.error as Error | null,
-    isLoading: query.isLoading,
-    isError: query.isError,
-  }
-=======
->>>>>>> f2fcc579
 }