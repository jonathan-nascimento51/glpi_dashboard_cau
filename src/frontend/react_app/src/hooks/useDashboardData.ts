--- conflicted
+++ resolved
@@ -1,131 +1,126 @@
-'use client';
-
-import { useEffect, useRef, useState } from 'react'
-import { useQueryClient } from '@tanstack/react-query'
-import { useApiQuery } from './useApiQuery'
-import type { FiltersState } from './useFilters'
-import { buildQueryString } from '../lib/buildQueryString'
-import { stableStringify } from '../lib/stableStringify'
-import type { Chart as ChartType } from 'chart.js'
-import type { DashboardStats } from '../types/dashboard'
-import { useSparkline } from './useSparkline'
-import {
-  scheduleIdleCallback,
-  cancelIdleCallback,
-  type IdleHandle,
-} from '../lib/scheduleIdleCallback'
-
-export type Metrics = DashboardStats
-
-interface Aggregated {
-  status: Record<string, number>
-}
-
-export function useDashboardData(filters?: FiltersState) {
-  const queryClient = useQueryClient()
-  const qs = buildQueryString(filters)
-  const serialized = stableStringify(filters)
-  const query = useApiQuery<Aggregated>(
-    ['metrics-aggregated', serialized],
-    `/metrics/aggregated${qs}`,
-    {
-      // Automatically refetch metrics every 30 seconds
-      refetchInterval: 30000,
-    },
-  )
-
-  const metrics: Metrics = {
-    new: query.data?.status?.new ?? 0,
-    pending: query.data?.status?.pending ?? 0,
-    progress: query.data?.status?.progress ?? 0,
-    resolved: query.data?.status?.resolved ?? 0,
-  }
-  const [history, setHistory] = useState<Record<keyof Metrics, number[]>>({
-    new: [],
-    pending: [],
-    progress: [],
-    resolved: [],
-  })
-  const trendChart = useRef<ChartType | null>(null)
-  const sparkRefs = {
-    new: useRef<HTMLCanvasElement>(null),
-    pending: useRef<HTMLCanvasElement>(null),
-    progress: useRef<HTMLCanvasElement>(null),
-    resolved: useRef<HTMLCanvasElement>(null),
-  }
-
-  useSparkline(sparkRefs.new, history.new)
-  useSparkline(sparkRefs.pending, history.pending)
-  useSparkline(sparkRefs.progress, history.progress)
-  useSparkline(sparkRefs.resolved, history.resolved)
-
-  useEffect(() => {
-    if (!query.data) return
-    setHistory((prev) => ({
-      new: [...prev.new.slice(-19), metrics.new],
-      pending: [...prev.pending.slice(-19), metrics.pending],
-      progress: [...prev.progress.slice(-19), metrics.progress],
-      resolved: [...prev.resolved.slice(-19), metrics.resolved],
-    }))
-  }, [metrics.new, metrics.pending, metrics.progress, metrics.resolved])
-
-  useEffect(() => {
-    let handle: IdleHandle | null = null
-    async function loadChart() {
-      const Chart = (await import('chart.js/auto')).default
-      const ctx = document.getElementById('trendsChart') as HTMLCanvasElement | null
-      if (!ctx) return
-      trendChart.current = new Chart(ctx, {
-        type: 'line',
-        data: {
-          labels: Array.from({ length: 12 }, (_, i) => `${i}`),
-          datasets: [
-            {
-              label: 'Novos',
-              data: [],
-              borderColor: '#1e40af',
-              backgroundColor: 'rgba(30,64,175,0.1)',
-              fill: true,
-            },
-            {
-              label: 'Resolvidos',
-              data: [],
-              borderColor: '#059669',
-              backgroundColor: 'rgba(5,150,105,0.1)',
-              fill: true,
-            },
-          ],
-        },
-        options: { responsive: true, maintainAspectRatio: false },
-      })
-    }
-    handle = scheduleIdleCallback(loadChart)
-    return () => {
-      if (handle !== null) cancelIdleCallback(handle)
-      trendChart.current?.destroy()
-    }
-<<<<<<< HEAD
-  }, [])
-
-  useEffect(() => {
-    if (filters) {
-      queryClient.invalidateQueries({ queryKey: ['metrics-aggregated'] })
-    }
-  }, [filters, queryClient])
-
-=======
-  }, [])
->>>>>>> f8b913c6
-
-  const refreshMetrics = () =>
-    queryClient.invalidateQueries({ queryKey: ['metrics-aggregated'] })
-
-  return {
-    metrics,
-    sparkRefs,
-    history,
-    refreshMetrics,
-    isLoading: query.isLoading,
-    error: query.error as Error | null,
-  }
-}
+'use client';
+
+import { useEffect, useRef, useState } from 'react'
+import { useQueryClient } from '@tanstack/react-query'
+import { useApiQuery } from './useApiQuery'
+import type { FiltersState } from './useFilters'
+import { buildQueryString } from '../lib/buildQueryString'
+import { stableStringify } from '../lib/stableStringify'
+import type { Chart as ChartType } from 'chart.js'
+import type { DashboardStats } from '../types/dashboard'
+import { useSparkline } from './useSparkline'
+import {
+  scheduleIdleCallback,
+  cancelIdleCallback,
+  type IdleHandle,
+} from '../lib/scheduleIdleCallback'
+
+export type Metrics = DashboardStats
+
+interface Aggregated {
+  status: Record<string, number>
+}
+
+export function useDashboardData(filters?: FiltersState) {
+  const queryClient = useQueryClient()
+  const qs = buildQueryString(filters)
+  const serialized = stableStringify(filters)
+  const query = useApiQuery<Aggregated>(
+    ['metrics-aggregated', serialized],
+    `/metrics/aggregated${qs}`,
+    {
+      // Automatically refetch metrics every 30 seconds
+      refetchInterval: 30000,
+    },
+  )
+
+  const metrics: Metrics = {
+    new: query.data?.status?.new ?? 0,
+    pending: query.data?.status?.pending ?? 0,
+    progress: query.data?.status?.progress ?? 0,
+    resolved: query.data?.status?.resolved ?? 0,
+  }
+  const [history, setHistory] = useState<Record<keyof Metrics, number[]>>({
+    new: [],
+    pending: [],
+    progress: [],
+    resolved: [],
+  })
+  const trendChart = useRef<ChartType | null>(null)
+  const sparkRefs = {
+    new: useRef<HTMLCanvasElement>(null),
+    pending: useRef<HTMLCanvasElement>(null),
+    progress: useRef<HTMLCanvasElement>(null),
+    resolved: useRef<HTMLCanvasElement>(null),
+  }
+
+  useSparkline(sparkRefs.new, history.new)
+  useSparkline(sparkRefs.pending, history.pending)
+  useSparkline(sparkRefs.progress, history.progress)
+  useSparkline(sparkRefs.resolved, history.resolved)
+
+  useEffect(() => {
+    if (!query.data) return
+    setHistory((prev) => ({
+      new: [...prev.new.slice(-19), metrics.new],
+      pending: [...prev.pending.slice(-19), metrics.pending],
+      progress: [...prev.progress.slice(-19), metrics.progress],
+      resolved: [...prev.resolved.slice(-19), metrics.resolved],
+    }))
+  }, [metrics.new, metrics.pending, metrics.progress, metrics.resolved])
+
+  useEffect(() => {
+    let handle: IdleHandle | null = null
+    async function loadChart() {
+      const Chart = (await import('chart.js/auto')).default
+      const ctx = document.getElementById('trendsChart') as HTMLCanvasElement | null
+      if (!ctx) return
+      trendChart.current = new Chart(ctx, {
+        type: 'line',
+        data: {
+          labels: Array.from({ length: 12 }, (_, i) => `${i}`),
+          datasets: [
+            {
+              label: 'Novos',
+              data: [],
+              borderColor: '#1e40af',
+              backgroundColor: 'rgba(30,64,175,0.1)',
+              fill: true,
+            },
+            {
+              label: 'Resolvidos',
+              data: [],
+              borderColor: '#059669',
+              backgroundColor: 'rgba(5,150,105,0.1)',
+              fill: true,
+            },
+          ],
+        },
+        options: { responsive: true, maintainAspectRatio: false },
+      })
+    }
+    handle = scheduleIdleCallback(loadChart)
+    return () => {
+      if (handle !== null) cancelIdleCallback(handle)
+      trendChart.current?.destroy()
+    }
+  }, [])
+
+  useEffect(() => {
+    if (filters) {
+      queryClient.invalidateQueries({ queryKey: ['metrics-aggregated'] })
+    }
+  }, [filters, queryClient])
+
+  const refreshMetrics = () =>
+    queryClient.invalidateQueries({ queryKey: ['metrics-aggregated'] })
+
+  return {
+    metrics,
+    sparkRefs,
+    history,
+    refreshMetrics,
+    isLoading: query.isLoading,
+    error: query.error as Error | null,
+  }
+}