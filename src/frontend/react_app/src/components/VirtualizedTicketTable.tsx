import {
  memo,
  forwardRef,
  type KeyboardEvent,
  useCallback,
  useMemo,
  useRef,
  useState,
<<<<<<< HEAD
} from 'react'
import type { ReactNode, HTMLAttributes } from 'react'
import { type ListChildComponentProps } from 'react-window'

const priorityClasses: Record<string, string> = {
  'Very High': 'text-red-700',
  High: 'text-red-600',
  Major: 'text-red-800',
  Medium: 'text-yellow-600',
  Low: 'text-green-600',
  'Very Low': 'text-green-700',
}

const formatDate = (value?: string | Date | null) => {
  if (!value) return '-'
  try {
    return new Intl.DateTimeFormat('pt-BR', {
      dateStyle: 'short',
      timeStyle: 'short',
    }).format(new Date(value))
  } catch (error) {
    console.error('Error formatting date:', error, 'Input value:', value)
    return '-'
  }
}
=======
} from 'react';
import type { HTMLAttributes } from 'react';
import { FixedSizeList, type ListChildComponentProps } from 'react-window';
import TicketRow from './TicketRow';
>>>>>>> 276794ac

export interface TicketRow {
  id: number | string;
  name: string;
  status?: string;
  requester?: string;
  priority?: string;
  date_creation?: Date | string | null;
  [key: string]: unknown;
}

interface RowData {
  rows: TicketRow[];
  onRowClick: (row: TicketRow) => void;
  onFocus: (index: number) => void;
}

export interface VirtualizedTicketTableProps {
  rows: TicketRow[];
  onRowClick?: (row: TicketRow) => void;
  height?: number;
  rowHeight?: number;
}

const gridTemplateColumns = 'grid grid-cols-[80px_auto_120px_120px_100px_160px]';

const HeaderRow = () => (
  <div
    role="row"
    className={`${gridTemplateColumns} border-b font-bold px-2 py-1 bg-gray-50`}
  >
    <div role="columnheader">ID</div>
    <div role="columnheader">Nome</div>
    <div role="columnheader">Status</div>
    <div role="columnheader">Solicitante</div>
    <div role="columnheader">Prioridade</div>
    <div role="columnheader">Data de Criação</div>
  </div>
);

const Row = memo(({ index, style, data }: ListChildComponentProps<RowData>) => {
  const row = data.rows[index];
  const handleClick = useCallback(() => data.onRowClick(row), [data, row]);
  const handleFocus = useCallback(() => data.onFocus(index), [data, index]);
  return (
    <div
      style={style}
      role="row"
      data-row-index={index}
      tabIndex={0}
      onClick={handleClick}
      onFocus={handleFocus}
      className="ticket-row" // certifique-se que essa classe está definida no CSS
    >
      <TicketRow ticket={row} />
    </div>
  );
});
Row.displayName = 'Row';

const RowGroup = forwardRef<HTMLDivElement, HTMLAttributes<HTMLDivElement>>(
  (props, ref) => <div {...props} ref={ref} role="rowgroup" />
);
RowGroup.displayName = 'RowGroup';

export function VirtualizedTicketTable({
  rows,
  onRowClick,
  height = 400,
  rowHeight = 35,
}: VirtualizedTicketTableProps) {
  const [focusedIndex, setFocusedIndex] = useState(0);
  const containerRef = useRef<HTMLDivElement>(null);
  const listRef = useRef<any>(null);

  const handleRowClick = useCallback(
    (row: TicketRow) => {
      onRowClick?.(row);
    },
    [onRowClick]
  );

  const handleRowFocus = useCallback((index: number) => {
    setFocusedIndex(index);
  }, []);

  const itemData = useMemo(
    () => ({ rows, onRowClick: handleRowClick, onFocus: handleRowFocus }),
    [rows, handleRowClick, handleRowFocus]
  );

  const focusRow = useCallback(
    (index: number) => {
      setFocusedIndex(index);
      listRef.current?.scrollToItem(index);
      const selector = `[data-row-index='${index}']`;
      requestAnimationFrame(() => {
        const el = containerRef.current?.querySelector<HTMLElement>(selector);
        el?.focus();
      });
    },
    []
  );

  const handleKeyDown = useCallback(
    (event: KeyboardEvent<HTMLDivElement>) => {
      const visible = Math.floor(height / rowHeight);
      let newIndex = focusedIndex;

      if (event.key === 'ArrowDown') {
        newIndex = Math.min(focusedIndex + 1, rows.length - 1);
      } else if (event.key === 'ArrowUp') {
        newIndex = Math.max(focusedIndex - 1, 0);
      } else if (event.key === 'PageDown') {
        newIndex = Math.min(focusedIndex + visible, rows.length - 1);
      } else if (event.key === 'PageUp') {
        newIndex = Math.max(focusedIndex - visible, 0);
      } else {
        return;
      }

      event.preventDefault();
      focusRow(newIndex);
    },
    [focusedIndex, rows.length, height, rowHeight, focusRow]
  );

<<<<<<< HEAD
// Fix the FixedSizeList mock so that props.children is called as a function if it is one, otherwise render it directly.
const FixedSizeList = (props: any) => (
  <div>
    {Array.from({ length: props.itemCount }).map((_, idx) => (
      <div key={idx} role="row" tabIndex={0}>
        {typeof props.children === "function"
          ? props.children({ index: idx, style: {}, data: props.itemData })
          : props.children}
      </div>
    ))}
  </div>
);

=======
  // Se poucas linhas, renderize sem virtualização
>>>>>>> 276794ac
  if (rows.length < 100) {
    return (
      <div
        className="ticket-table divide-y"
        role="table"
        ref={containerRef}
        onKeyDown={handleKeyDown}
      >
        <HeaderRow />
        <div role="rowgroup">
          {rows.map((row, idx) => (
            <div
              key={row.id}
              role="row"
              data-row-index={idx}
              tabIndex={0}
              onClick={() => handleRowClick(row)}
              onFocus={() => handleRowFocus(idx)}
              className="ticket-row"
            >
              <TicketRow ticket={row} />
            </div>
          ))}
        </div>
      </div>
    );
  }

  // Renderização virtualizada
  return (
    <div className="ticket-table" role="table" ref={containerRef} onKeyDown={handleKeyDown}>
      <HeaderRow />
      {/* @ts-ignore */}
      <FixedSizeList
        ref={listRef}
        height={height}
        itemCount={rows.length}
        itemSize={rowHeight}
        width="100%"
        itemData={itemData}
        innerElementType={RowGroup}
      >
        {Row}
      </FixedSizeList>
    </div>
  );
}

VirtualizedTicketTable.displayName = 'VirtualizedTicketTable';
<|MERGE_RESOLUTION|>--- conflicted
+++ resolved
@@ -1,233 +1,222 @@
-import {
-  memo,
-  forwardRef,
-  type KeyboardEvent,
-  useCallback,
-  useMemo,
-  useRef,
-  useState,
-<<<<<<< HEAD
-} from 'react'
-import type { ReactNode, HTMLAttributes } from 'react'
-import { type ListChildComponentProps } from 'react-window'
-
-const priorityClasses: Record<string, string> = {
-  'Very High': 'text-red-700',
-  High: 'text-red-600',
-  Major: 'text-red-800',
-  Medium: 'text-yellow-600',
-  Low: 'text-green-600',
-  'Very Low': 'text-green-700',
-}
-
-const formatDate = (value?: string | Date | null) => {
-  if (!value) return '-'
-  try {
-    return new Intl.DateTimeFormat('pt-BR', {
-      dateStyle: 'short',
-      timeStyle: 'short',
-    }).format(new Date(value))
-  } catch (error) {
-    console.error('Error formatting date:', error, 'Input value:', value)
-    return '-'
-  }
-}
-=======
-} from 'react';
-import type { HTMLAttributes } from 'react';
-import { FixedSizeList, type ListChildComponentProps } from 'react-window';
-import TicketRow from './TicketRow';
->>>>>>> 276794ac
-
-export interface TicketRow {
-  id: number | string;
-  name: string;
-  status?: string;
-  requester?: string;
-  priority?: string;
-  date_creation?: Date | string | null;
-  [key: string]: unknown;
-}
-
-interface RowData {
-  rows: TicketRow[];
-  onRowClick: (row: TicketRow) => void;
-  onFocus: (index: number) => void;
-}
-
-export interface VirtualizedTicketTableProps {
-  rows: TicketRow[];
-  onRowClick?: (row: TicketRow) => void;
-  height?: number;
-  rowHeight?: number;
-}
-
-const gridTemplateColumns = 'grid grid-cols-[80px_auto_120px_120px_100px_160px]';
-
-const HeaderRow = () => (
-  <div
-    role="row"
-    className={`${gridTemplateColumns} border-b font-bold px-2 py-1 bg-gray-50`}
-  >
-    <div role="columnheader">ID</div>
-    <div role="columnheader">Nome</div>
-    <div role="columnheader">Status</div>
-    <div role="columnheader">Solicitante</div>
-    <div role="columnheader">Prioridade</div>
-    <div role="columnheader">Data de Criação</div>
-  </div>
-);
-
-const Row = memo(({ index, style, data }: ListChildComponentProps<RowData>) => {
-  const row = data.rows[index];
-  const handleClick = useCallback(() => data.onRowClick(row), [data, row]);
-  const handleFocus = useCallback(() => data.onFocus(index), [data, index]);
-  return (
-    <div
-      style={style}
-      role="row"
-      data-row-index={index}
-      tabIndex={0}
-      onClick={handleClick}
-      onFocus={handleFocus}
-      className="ticket-row" // certifique-se que essa classe está definida no CSS
-    >
-      <TicketRow ticket={row} />
-    </div>
-  );
-});
-Row.displayName = 'Row';
-
-const RowGroup = forwardRef<HTMLDivElement, HTMLAttributes<HTMLDivElement>>(
-  (props, ref) => <div {...props} ref={ref} role="rowgroup" />
-);
-RowGroup.displayName = 'RowGroup';
-
-export function VirtualizedTicketTable({
-  rows,
-  onRowClick,
-  height = 400,
-  rowHeight = 35,
-}: VirtualizedTicketTableProps) {
-  const [focusedIndex, setFocusedIndex] = useState(0);
-  const containerRef = useRef<HTMLDivElement>(null);
-  const listRef = useRef<any>(null);
-
-  const handleRowClick = useCallback(
-    (row: TicketRow) => {
-      onRowClick?.(row);
-    },
-    [onRowClick]
-  );
-
-  const handleRowFocus = useCallback((index: number) => {
-    setFocusedIndex(index);
-  }, []);
-
-  const itemData = useMemo(
-    () => ({ rows, onRowClick: handleRowClick, onFocus: handleRowFocus }),
-    [rows, handleRowClick, handleRowFocus]
-  );
-
-  const focusRow = useCallback(
-    (index: number) => {
-      setFocusedIndex(index);
-      listRef.current?.scrollToItem(index);
-      const selector = `[data-row-index='${index}']`;
-      requestAnimationFrame(() => {
-        const el = containerRef.current?.querySelector<HTMLElement>(selector);
-        el?.focus();
-      });
-    },
-    []
-  );
-
-  const handleKeyDown = useCallback(
-    (event: KeyboardEvent<HTMLDivElement>) => {
-      const visible = Math.floor(height / rowHeight);
-      let newIndex = focusedIndex;
-
-      if (event.key === 'ArrowDown') {
-        newIndex = Math.min(focusedIndex + 1, rows.length - 1);
-      } else if (event.key === 'ArrowUp') {
-        newIndex = Math.max(focusedIndex - 1, 0);
-      } else if (event.key === 'PageDown') {
-        newIndex = Math.min(focusedIndex + visible, rows.length - 1);
-      } else if (event.key === 'PageUp') {
-        newIndex = Math.max(focusedIndex - visible, 0);
-      } else {
-        return;
-      }
-
-      event.preventDefault();
-      focusRow(newIndex);
-    },
-    [focusedIndex, rows.length, height, rowHeight, focusRow]
-  );
-
-<<<<<<< HEAD
-// Fix the FixedSizeList mock so that props.children is called as a function if it is one, otherwise render it directly.
-const FixedSizeList = (props: any) => (
-  <div>
-    {Array.from({ length: props.itemCount }).map((_, idx) => (
-      <div key={idx} role="row" tabIndex={0}>
-        {typeof props.children === "function"
-          ? props.children({ index: idx, style: {}, data: props.itemData })
-          : props.children}
-      </div>
-    ))}
-  </div>
-);
-
-=======
-  // Se poucas linhas, renderize sem virtualização
->>>>>>> 276794ac
-  if (rows.length < 100) {
-    return (
-      <div
-        className="ticket-table divide-y"
-        role="table"
-        ref={containerRef}
-        onKeyDown={handleKeyDown}
-      >
-        <HeaderRow />
-        <div role="rowgroup">
-          {rows.map((row, idx) => (
-            <div
-              key={row.id}
-              role="row"
-              data-row-index={idx}
-              tabIndex={0}
-              onClick={() => handleRowClick(row)}
-              onFocus={() => handleRowFocus(idx)}
-              className="ticket-row"
-            >
-              <TicketRow ticket={row} />
-            </div>
-          ))}
-        </div>
-      </div>
-    );
-  }
-
-  // Renderização virtualizada
-  return (
-    <div className="ticket-table" role="table" ref={containerRef} onKeyDown={handleKeyDown}>
-      <HeaderRow />
-      {/* @ts-ignore */}
-      <FixedSizeList
-        ref={listRef}
-        height={height}
-        itemCount={rows.length}
-        itemSize={rowHeight}
-        width="100%"
-        itemData={itemData}
-        innerElementType={RowGroup}
-      >
-        {Row}
-      </FixedSizeList>
-    </div>
-  );
-}
-
-VirtualizedTicketTable.displayName = 'VirtualizedTicketTable';
+import {
+  memo,
+  forwardRef,
+  type KeyboardEvent,
+  useCallback,
+  useMemo,
+  useRef,
+  useState,
+} from 'react'
+import type { ReactNode, HTMLAttributes } from 'react'
+import { type ListChildComponentProps } from 'react-window'
+
+const priorityClasses: Record<string, string> = {
+  'Very High': 'text-red-700',
+  High: 'text-red-600',
+  Major: 'text-red-800',
+  Medium: 'text-yellow-600',
+  Low: 'text-green-600',
+  'Very Low': 'text-green-700',
+}
+
+const formatDate = (value?: string | Date | null) => {
+  if (!value) return '-'
+  try {
+    return new Intl.DateTimeFormat('pt-BR', {
+      dateStyle: 'short',
+      timeStyle: 'short',
+    }).format(new Date(value))
+  } catch (error) {
+    console.error('Error formatting date:', error, 'Input value:', value)
+    return '-'
+  }
+}
+
+export interface TicketRow {
+  id: number | string;
+  name: string;
+  status?: string;
+  requester?: string;
+  priority?: string;
+  date_creation?: Date | string | null;
+  [key: string]: unknown;
+}
+
+interface RowData {
+  rows: TicketRow[];
+  onRowClick: (row: TicketRow) => void;
+  onFocus: (index: number) => void;
+}
+
+export interface VirtualizedTicketTableProps {
+  rows: TicketRow[];
+  onRowClick?: (row: TicketRow) => void;
+  height?: number;
+  rowHeight?: number;
+}
+
+const gridTemplateColumns = 'grid grid-cols-[80px_auto_120px_120px_100px_160px]';
+
+const HeaderRow = () => (
+  <div
+    role="row"
+    className={`${gridTemplateColumns} border-b font-bold px-2 py-1 bg-gray-50`}
+  >
+    <div role="columnheader">ID</div>
+    <div role="columnheader">Nome</div>
+    <div role="columnheader">Status</div>
+    <div role="columnheader">Solicitante</div>
+    <div role="columnheader">Prioridade</div>
+    <div role="columnheader">Data de Criação</div>
+  </div>
+);
+
+const Row = memo(({ index, style, data }: ListChildComponentProps<RowData>) => {
+  const row = data.rows[index];
+  const handleClick = useCallback(() => data.onRowClick(row), [data, row]);
+  const handleFocus = useCallback(() => data.onFocus(index), [data, index]);
+  return (
+    <div
+      style={style}
+      role="row"
+      data-row-index={index}
+      tabIndex={0}
+      onClick={handleClick}
+      onFocus={handleFocus}
+      className="ticket-row" // certifique-se que essa classe está definida no CSS
+    >
+      <TicketRow ticket={row} />
+    </div>
+  );
+});
+Row.displayName = 'Row';
+
+const RowGroup = forwardRef<HTMLDivElement, HTMLAttributes<HTMLDivElement>>(
+  (props, ref) => <div {...props} ref={ref} role="rowgroup" />
+);
+RowGroup.displayName = 'RowGroup';
+
+export function VirtualizedTicketTable({
+  rows,
+  onRowClick,
+  height = 400,
+  rowHeight = 35,
+}: VirtualizedTicketTableProps) {
+  const [focusedIndex, setFocusedIndex] = useState(0);
+  const containerRef = useRef<HTMLDivElement>(null);
+  const listRef = useRef<any>(null);
+
+  const handleRowClick = useCallback(
+    (row: TicketRow) => {
+      onRowClick?.(row);
+    },
+    [onRowClick]
+  );
+
+  const handleRowFocus = useCallback((index: number) => {
+    setFocusedIndex(index);
+  }, []);
+
+  const itemData = useMemo(
+    () => ({ rows, onRowClick: handleRowClick, onFocus: handleRowFocus }),
+    [rows, handleRowClick, handleRowFocus]
+  );
+
+  const focusRow = useCallback(
+    (index: number) => {
+      setFocusedIndex(index);
+      listRef.current?.scrollToItem(index);
+      const selector = `[data-row-index='${index}']`;
+      requestAnimationFrame(() => {
+        const el = containerRef.current?.querySelector<HTMLElement>(selector);
+        el?.focus();
+      });
+    },
+    []
+  );
+
+  const handleKeyDown = useCallback(
+    (event: KeyboardEvent<HTMLDivElement>) => {
+      const visible = Math.floor(height / rowHeight);
+      let newIndex = focusedIndex;
+
+      if (event.key === 'ArrowDown') {
+        newIndex = Math.min(focusedIndex + 1, rows.length - 1);
+      } else if (event.key === 'ArrowUp') {
+        newIndex = Math.max(focusedIndex - 1, 0);
+      } else if (event.key === 'PageDown') {
+        newIndex = Math.min(focusedIndex + visible, rows.length - 1);
+      } else if (event.key === 'PageUp') {
+        newIndex = Math.max(focusedIndex - visible, 0);
+      } else {
+        return;
+      }
+
+      event.preventDefault();
+      focusRow(newIndex);
+    },
+    [focusedIndex, rows.length, height, rowHeight, focusRow]
+  );
+
+// Fix the FixedSizeList mock so that props.children is called as a function if it is one, otherwise render it directly.
+const FixedSizeList = (props: any) => (
+  <div>
+    {Array.from({ length: props.itemCount }).map((_, idx) => (
+      <div key={idx} role="row" tabIndex={0}>
+        {typeof props.children === "function"
+          ? props.children({ index: idx, style: {}, data: props.itemData })
+          : props.children}
+      </div>
+    ))}
+  </div>
+);
+
+  if (rows.length < 100) {
+    return (
+      <div
+        className="ticket-table divide-y"
+        role="table"
+        ref={containerRef}
+        onKeyDown={handleKeyDown}
+      >
+        <HeaderRow />
+        <div role="rowgroup">
+          {rows.map((row, idx) => (
+            <div
+              key={row.id}
+              role="row"
+              data-row-index={idx}
+              tabIndex={0}
+              onClick={() => handleRowClick(row)}
+              onFocus={() => handleRowFocus(idx)}
+              className="ticket-row"
+            >
+              <TicketRow ticket={row} />
+            </div>
+          ))}
+        </div>
+      </div>
+    );
+  }
+
+  // Renderização virtualizada
+  return (
+    <div className="ticket-table" role="table" ref={containerRef} onKeyDown={handleKeyDown}>
+      <HeaderRow />
+      {/* @ts-ignore */}
+      <FixedSizeList
+        ref={listRef}
+        height={height}
+        itemCount={rows.length}
+        itemSize={rowHeight}
+        width="100%"
+        itemData={itemData}
+        innerElementType={RowGroup}
+      >
+        {Row}
+      </FixedSizeList>
+    </div>
+  );
+}
+
+VirtualizedTicketTable.displayName = 'VirtualizedTicketTable';