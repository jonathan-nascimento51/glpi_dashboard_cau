<<<<<<< HEAD
import { memo, type FC, useCallback } from 'react'
import { useModal } from '../hooks/useModal'
import { useMetricsLevels } from '../hooks/useMetricsLevels'
=======
import { memo, type FC, useCallback } from 'react'
import { useModal } from '../hooks/useModal'
import { useMetricsLevels } from '../hooks/useMetricsLevels'
>>>>>>> 9d134d3c

export interface LevelData {
  name: string
  metrics: { new: number; progress: number; pending: number; resolved: number }
}

<<<<<<< HEAD
const LevelsPanelComponent: FC = () => {
  const { levels, isLoading, isError } = useMetricsLevels()
  const { openModal, modalElement } = useModal()
=======
const LevelsPanelComponent: FC = () => {
  const { levels, isLoading, isError } = useMetricsLevels()
  const { openModal, modalElement } = useModal()
>>>>>>> 9d134d3c

  const showDetails = useCallback(
    (level: LevelData) => {
      openModal(
        <div>
          <h2 className="text-xl font-bold mb-4">{level.name}</h2>
          <ul className="space-y-2">
            <li>Novos: {level.metrics.new}</li>
            <li>Progresso: {level.metrics.progress}</li>
            <li>Pendente: {level.metrics.pending}</li>
            <li>Resolvido: {level.metrics.resolved}</li>
          </ul>
        </div>,
      )
    },
    [openModal],
<<<<<<< HEAD
  )

  return (
    <div className="levels-section">
      <div className="levels-header">
        <div>
          <div className="levels-title">Distribuição por Níveis</div>
          <div className="levels-subtitle">Visão detalhada por categoria</div>
        </div>
      </div>
      <div className="levels-grid">
        {isLoading && <span>Carregando...</span>}
        {isError && <span>Erro ao carregar métricas</span>}
        {!isLoading && !isError && levels?.length === 0 && (
          <span>Nenhum dado disponível</span>
        )}
        {levels?.map((level) => (
          <button
            key={level.name}
            className={`level-card ${level.name.toLowerCase()}`}
            onClick={() => showDetails(level)}
=======
  )

  return (
    <div className="levels-section">
      <div className="levels-header">
        <div>
          <div className="levels-title">Distribuição por Níveis</div>
          <div className="levels-subtitle">Visão detalhada por categoria</div>
        </div>
      </div>
      <div className="levels-grid">
        {isLoading && <span aria-live="polite" role="status">Carregando...</span>}
        {isError && <span>Erro ao carregar métricas</span>}
        {levels?.map((level) => (
          <button
            key={level.name}
            className={`level-card ${level.name.toLowerCase()}`}
            onClick={() => showDetails(level)}
>>>>>>> 9d134d3c
            role="button"
            aria-label={`View details for ${level.name}`}
            type="button"
          >
            <div className="level-header">
              <div className="level-badge">{level.name}</div>
            </div>
            <div className="level-metrics">
              <div className="level-metric">
                <span className="level-metric-label">Novos</span>
                <span className="level-metric-value">{level.metrics.new}</span>
              </div>
              <div className="level-metric">
                <span className="level-metric-label">Progresso</span>
                <span className="level-metric-value">
                  {level.metrics.progress}
                </span>
              </div>
              <div className="level-metric">
                <span className="level-metric-label">Pendente</span>
                <span className="level-metric-value">
                  {level.metrics.pending}
                </span>
              </div>
              <div className="level-metric">
                <span className="level-metric-label">Resolvido</span>
                <span className="level-metric-value">
                  {level.metrics.resolved}
                </span>
              </div>
            </div>
          </button>
        ))}
      </div>
      {modalElement}
    </div>
  )
}

export const LevelsPanel = memo(LevelsPanelComponent)
<|MERGE_RESOLUTION|>--- conflicted
+++ resolved
@@ -1,122 +1,89 @@
-<<<<<<< HEAD
-import { memo, type FC, useCallback } from 'react'
-import { useModal } from '../hooks/useModal'
-import { useMetricsLevels } from '../hooks/useMetricsLevels'
-=======
-import { memo, type FC, useCallback } from 'react'
-import { useModal } from '../hooks/useModal'
-import { useMetricsLevels } from '../hooks/useMetricsLevels'
->>>>>>> 9d134d3c
-
-export interface LevelData {
-  name: string
-  metrics: { new: number; progress: number; pending: number; resolved: number }
-}
-
-<<<<<<< HEAD
-const LevelsPanelComponent: FC = () => {
-  const { levels, isLoading, isError } = useMetricsLevels()
-  const { openModal, modalElement } = useModal()
-=======
-const LevelsPanelComponent: FC = () => {
-  const { levels, isLoading, isError } = useMetricsLevels()
-  const { openModal, modalElement } = useModal()
->>>>>>> 9d134d3c
-
-  const showDetails = useCallback(
-    (level: LevelData) => {
-      openModal(
-        <div>
-          <h2 className="text-xl font-bold mb-4">{level.name}</h2>
-          <ul className="space-y-2">
-            <li>Novos: {level.metrics.new}</li>
-            <li>Progresso: {level.metrics.progress}</li>
-            <li>Pendente: {level.metrics.pending}</li>
-            <li>Resolvido: {level.metrics.resolved}</li>
-          </ul>
-        </div>,
-      )
-    },
-    [openModal],
-<<<<<<< HEAD
-  )
-
-  return (
-    <div className="levels-section">
-      <div className="levels-header">
-        <div>
-          <div className="levels-title">Distribuição por Níveis</div>
-          <div className="levels-subtitle">Visão detalhada por categoria</div>
-        </div>
-      </div>
-      <div className="levels-grid">
-        {isLoading && <span>Carregando...</span>}
-        {isError && <span>Erro ao carregar métricas</span>}
-        {!isLoading && !isError && levels?.length === 0 && (
-          <span>Nenhum dado disponível</span>
-        )}
-        {levels?.map((level) => (
-          <button
-            key={level.name}
-            className={`level-card ${level.name.toLowerCase()}`}
-            onClick={() => showDetails(level)}
-=======
-  )
-
-  return (
-    <div className="levels-section">
-      <div className="levels-header">
-        <div>
-          <div className="levels-title">Distribuição por Níveis</div>
-          <div className="levels-subtitle">Visão detalhada por categoria</div>
-        </div>
-      </div>
-      <div className="levels-grid">
-        {isLoading && <span aria-live="polite" role="status">Carregando...</span>}
-        {isError && <span>Erro ao carregar métricas</span>}
-        {levels?.map((level) => (
-          <button
-            key={level.name}
-            className={`level-card ${level.name.toLowerCase()}`}
-            onClick={() => showDetails(level)}
->>>>>>> 9d134d3c
-            role="button"
-            aria-label={`View details for ${level.name}`}
-            type="button"
-          >
-            <div className="level-header">
-              <div className="level-badge">{level.name}</div>
-            </div>
-            <div className="level-metrics">
-              <div className="level-metric">
-                <span className="level-metric-label">Novos</span>
-                <span className="level-metric-value">{level.metrics.new}</span>
-              </div>
-              <div className="level-metric">
-                <span className="level-metric-label">Progresso</span>
-                <span className="level-metric-value">
-                  {level.metrics.progress}
-                </span>
-              </div>
-              <div className="level-metric">
-                <span className="level-metric-label">Pendente</span>
-                <span className="level-metric-value">
-                  {level.metrics.pending}
-                </span>
-              </div>
-              <div className="level-metric">
-                <span className="level-metric-label">Resolvido</span>
-                <span className="level-metric-value">
-                  {level.metrics.resolved}
-                </span>
-              </div>
-            </div>
-          </button>
-        ))}
-      </div>
-      {modalElement}
-    </div>
-  )
-}
-
-export const LevelsPanel = memo(LevelsPanelComponent)
+import { memo, type FC, useCallback } from 'react'
+import { useModal } from '../hooks/useModal'
+import { useMetricsLevels } from '../hooks/useMetricsLevels'
+
+export interface LevelData {
+  name: string
+  metrics: { new: number; progress: number; pending: number; resolved: number }
+}
+
+const LevelsPanelComponent: FC = () => {
+  const { levels, isLoading, isError } = useMetricsLevels()
+  const { openModal, modalElement } = useModal()
+
+  const showDetails = useCallback(
+    (level: LevelData) => {
+      openModal(
+        <div>
+          <h2 className="text-xl font-bold mb-4">{level.name}</h2>
+          <ul className="space-y-2">
+            <li>Novos: {level.metrics.new}</li>
+            <li>Progresso: {level.metrics.progress}</li>
+            <li>Pendente: {level.metrics.pending}</li>
+            <li>Resolvido: {level.metrics.resolved}</li>
+          </ul>
+        </div>,
+      )
+    },
+    [openModal],
+  )
+
+  return (
+    <div className="levels-section">
+      <div className="levels-header">
+        <div>
+          <div className="levels-title">Distribuição por Níveis</div>
+          <div className="levels-subtitle">Visão detalhada por categoria</div>
+        </div>
+      </div>
+      <div className="levels-grid">
+        {isLoading && <span>Carregando...</span>}
+        {isError && <span>Erro ao carregar métricas</span>}
+        {!isLoading && !isError && levels?.length === 0 && (
+          <span>Nenhum dado disponível</span>
+        )}
+        {levels?.map((level) => (
+          <button
+            key={level.name}
+            className={`level-card ${level.name.toLowerCase()}`}
+            onClick={() => showDetails(level)}
+            role="button"
+            aria-label={`View details for ${level.name}`}
+            type="button"
+          >
+            <div className="level-header">
+              <div className="level-badge">{level.name}</div>
+            </div>
+            <div className="level-metrics">
+              <div className="level-metric">
+                <span className="level-metric-label">Novos</span>
+                <span className="level-metric-value">{level.metrics.new}</span>
+              </div>
+              <div className="level-metric">
+                <span className="level-metric-label">Progresso</span>
+                <span className="level-metric-value">
+                  {level.metrics.progress}
+                </span>
+              </div>
+              <div className="level-metric">
+                <span className="level-metric-label">Pendente</span>
+                <span className="level-metric-value">
+                  {level.metrics.pending}
+                </span>
+              </div>
+              <div className="level-metric">
+                <span className="level-metric-label">Resolvido</span>
+                <span className="level-metric-value">
+                  {level.metrics.resolved}
+                </span>
+              </div>
+            </div>
+          </button>
+        ))}
+      </div>
+      {modalElement}
+    </div>
+  )
+}
+
+export const LevelsPanel = memo(LevelsPanelComponent)