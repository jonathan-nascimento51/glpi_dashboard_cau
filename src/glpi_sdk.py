from __future__ import annotations

from collections.abc import Iterable
from typing import Dict

from py_glpi.connection import GLPISession
from py_glpi.resources.tickets import Tickets

<<<<<<< HEAD
#: Mapping of ticket status names to the numeric codes returned by GLPI.
STATUS_CODES: Dict[str, int] = {"new": 1, "pending": 4, "solved": 5}
=======
#: Mapping of ticket status names to their corresponding numeric codes in the GLPI
#: system.
STATUS_CODES: dict[str, int] = {"new": 1, "pending": 4, "solved": 5}
>>>>>>> 1cfc2658


def count_by_levels(
    session: GLPISession, levels: Iterable[str]
) -> dict[str, dict[str, int]]:
    """Return status counts for each level using ``py_glpi``.

    Parameters
    ----------
    session:
        Established ``GLPISession``.
    levels:
        Iterable of level identifiers (e.g. N1, N2).
    """
    tickets = Tickets(session)
    results: dict[str, dict[str, int]] = {}

    for level in levels:
        level_counts: dict[str, int] = {}
        for status_name, status_id in STATUS_CODES.items():
            criteria = [
                {"field": "groups_id_assign", "searchtype": "equals", "value": level},
                {"link": "AND"},
                {"field": "status", "searchtype": "equals", "value": status_id},
            ]
            level_counts[status_name] = tickets.count(criteria=criteria)
        results[level] = level_counts

    return results<|MERGE_RESOLUTION|>--- conflicted
+++ resolved
@@ -6,14 +6,8 @@
 from py_glpi.connection import GLPISession
 from py_glpi.resources.tickets import Tickets
 
-<<<<<<< HEAD
 #: Mapping of ticket status names to the numeric codes returned by GLPI.
 STATUS_CODES: Dict[str, int] = {"new": 1, "pending": 4, "solved": 5}
-=======
-#: Mapping of ticket status names to their corresponding numeric codes in the GLPI
-#: system.
-STATUS_CODES: dict[str, int] = {"new": 1, "pending": 4, "solved": 5}
->>>>>>> 1cfc2658
 
 
 def count_by_levels(
