"""Logging utilities with Loguru and OpenTelemetry.
Call `init_logging()` in your entrypoints before other loggers.
"""

from __future__ import annotations

import logging
import os
import sys
from contextvars import ContextVar
from typing import Any

from loguru import logger
from opentelemetry.instrumentation.logging import LoggingInstrumentor

_is_initialized: bool = False
_correlation_id: ContextVar[str | None] = ContextVar("correlation_id", default=None)


class _CorrelationFilter:
    def __call__(self, record: dict[str, Any]) -> bool:
        record["extra"]["correlation_id"] = _correlation_id.get()
        return True


class _InterceptHandler(logging.Handler):
    def emit(self, record: logging.LogRecord) -> None:  # pragma: no cover - passthrough
        bound = logger.bind(correlation_id=_correlation_id.get())
        bound.opt(exception=record.exc_info).log(record.levelno, record.getMessage())


def init_logging(
    level: str | int | None = None,
    *,
    serialize: bool | None = None,
    enable_instrumentation: bool = True,
) -> None:
    """Initialize structured logging with Loguru.

    Parameters
    ----------
    level:
        Logging level or string (e.g. ``"INFO"``). Defaults to ``LOG_LEVEL`` env var.
    serialize:
        If ``True``, logs are emitted in JSON format. Defaults to ``True`` unless the
        ``LOG_FORMAT`` environment variable is set to ``"text"``.
    enable_instrumentation:
        Whether to enable OpenTelemetry logging instrumentation.

    Example
    -------
    >>> from shared.utils.logging import init_logging
    >>> init_logging("DEBUG")
    """
    global _is_initialized
    if _is_initialized:
        return

    if level is None:
        env_level = os.getenv("LOG_LEVEL", "INFO")
        level = getattr(logging, env_level.upper(), logging.INFO)

    # Determine environment and output format
    env = os.getenv("APP_ENV", "development").lower()
    is_production = env == "production"

    if serialize is None and is_production or serialize is not None and is_production:
        serialize = True
    elif serialize is None:
        serialize = os.getenv("LOG_FORMAT", "json").lower() != "text"
    # Enable verbose diagnostics only if LOG_DEBUG is set and not in production
    debug_mode = os.getenv("LOG_DEBUG", "false").lower() in ("true", "1", "t")
    if is_production:
        debug_mode = False

    logger.remove()
    logger.configure(extra={"correlation_id": None})
    logger.add(
        sys.stdout,
        level=(
            level if level is not None else "INFO"
        ),  # Default to "INFO" if level is None
        serialize=serialize,
        colorize=not serialize,
        filter=_CorrelationFilter(),  # type: ignore[arg-type]
        enqueue=True,
        backtrace=debug_mode,
        diagnose=debug_mode,
    )

    logging.basicConfig(handlers=[_InterceptHandler()], level=0, force=True)
    logging.getLogger().setLevel(level if level is not None else logging.INFO)

    if enable_instrumentation:
        LoggingInstrumentor().instrument(set_logging_format=True)

    _is_initialized = True


<<<<<<< HEAD
def get_logger(name: str | None = None) -> Any:
=======
def get_logger(name: str | None = None) -> Any:
>>>>>>> 4c3dbfb1
    """Return a logger bound with the given name."""

    return logger.bind(module=name) if name else logger


def set_correlation_id(value: str | None) -> None:
    """Attach a correlation identifier to subsequent log records."""

    _correlation_id.set(value)


# Backwards compatibility for legacy modules (log_config.py, logging_config.py)
setup_logging = init_logging
<|MERGE_RESOLUTION|>--- conflicted
+++ resolved
@@ -1,117 +1,113 @@
-"""Logging utilities with Loguru and OpenTelemetry.
-Call `init_logging()` in your entrypoints before other loggers.
-"""
-
-from __future__ import annotations
-
-import logging
-import os
-import sys
-from contextvars import ContextVar
-from typing import Any
-
-from loguru import logger
-from opentelemetry.instrumentation.logging import LoggingInstrumentor
-
-_is_initialized: bool = False
-_correlation_id: ContextVar[str | None] = ContextVar("correlation_id", default=None)
-
-
-class _CorrelationFilter:
-    def __call__(self, record: dict[str, Any]) -> bool:
-        record["extra"]["correlation_id"] = _correlation_id.get()
-        return True
-
-
-class _InterceptHandler(logging.Handler):
-    def emit(self, record: logging.LogRecord) -> None:  # pragma: no cover - passthrough
-        bound = logger.bind(correlation_id=_correlation_id.get())
-        bound.opt(exception=record.exc_info).log(record.levelno, record.getMessage())
-
-
-def init_logging(
-    level: str | int | None = None,
-    *,
-    serialize: bool | None = None,
-    enable_instrumentation: bool = True,
-) -> None:
-    """Initialize structured logging with Loguru.
-
-    Parameters
-    ----------
-    level:
-        Logging level or string (e.g. ``"INFO"``). Defaults to ``LOG_LEVEL`` env var.
-    serialize:
-        If ``True``, logs are emitted in JSON format. Defaults to ``True`` unless the
-        ``LOG_FORMAT`` environment variable is set to ``"text"``.
-    enable_instrumentation:
-        Whether to enable OpenTelemetry logging instrumentation.
-
-    Example
-    -------
-    >>> from shared.utils.logging import init_logging
-    >>> init_logging("DEBUG")
-    """
-    global _is_initialized
-    if _is_initialized:
-        return
-
-    if level is None:
-        env_level = os.getenv("LOG_LEVEL", "INFO")
-        level = getattr(logging, env_level.upper(), logging.INFO)
-
-    # Determine environment and output format
-    env = os.getenv("APP_ENV", "development").lower()
-    is_production = env == "production"
-
-    if serialize is None and is_production or serialize is not None and is_production:
-        serialize = True
-    elif serialize is None:
-        serialize = os.getenv("LOG_FORMAT", "json").lower() != "text"
-    # Enable verbose diagnostics only if LOG_DEBUG is set and not in production
-    debug_mode = os.getenv("LOG_DEBUG", "false").lower() in ("true", "1", "t")
-    if is_production:
-        debug_mode = False
-
-    logger.remove()
-    logger.configure(extra={"correlation_id": None})
-    logger.add(
-        sys.stdout,
-        level=(
-            level if level is not None else "INFO"
-        ),  # Default to "INFO" if level is None
-        serialize=serialize,
-        colorize=not serialize,
-        filter=_CorrelationFilter(),  # type: ignore[arg-type]
-        enqueue=True,
-        backtrace=debug_mode,
-        diagnose=debug_mode,
-    )
-
-    logging.basicConfig(handlers=[_InterceptHandler()], level=0, force=True)
-    logging.getLogger().setLevel(level if level is not None else logging.INFO)
-
-    if enable_instrumentation:
-        LoggingInstrumentor().instrument(set_logging_format=True)
-
-    _is_initialized = True
-
-
-<<<<<<< HEAD
-def get_logger(name: str | None = None) -> Any:
-=======
-def get_logger(name: str | None = None) -> Any:
->>>>>>> 4c3dbfb1
-    """Return a logger bound with the given name."""
-
-    return logger.bind(module=name) if name else logger
-
-
-def set_correlation_id(value: str | None) -> None:
-    """Attach a correlation identifier to subsequent log records."""
-
-    _correlation_id.set(value)
-
-
-# Backwards compatibility for legacy modules (log_config.py, logging_config.py)
-setup_logging = init_logging
+"""Logging utilities with Loguru and OpenTelemetry.
+Call `init_logging()` in your entrypoints before other loggers.
+"""
+
+from __future__ import annotations
+
+import logging
+import os
+import sys
+from contextvars import ContextVar
+from typing import Any
+
+from loguru import logger
+from opentelemetry.instrumentation.logging import LoggingInstrumentor
+
+_is_initialized: bool = False
+_correlation_id: ContextVar[str | None] = ContextVar("correlation_id", default=None)
+
+
+class _CorrelationFilter:
+    def __call__(self, record: dict[str, Any]) -> bool:
+        record["extra"]["correlation_id"] = _correlation_id.get()
+        return True
+
+
+class _InterceptHandler(logging.Handler):
+    def emit(self, record: logging.LogRecord) -> None:  # pragma: no cover - passthrough
+        bound = logger.bind(correlation_id=_correlation_id.get())
+        bound.opt(exception=record.exc_info).log(record.levelno, record.getMessage())
+
+
+def init_logging(
+    level: str | int | None = None,
+    *,
+    serialize: bool | None = None,
+    enable_instrumentation: bool = True,
+) -> None:
+    """Initialize structured logging with Loguru.
+
+    Parameters
+    ----------
+    level:
+        Logging level or string (e.g. ``"INFO"``). Defaults to ``LOG_LEVEL`` env var.
+    serialize:
+        If ``True``, logs are emitted in JSON format. Defaults to ``True`` unless the
+        ``LOG_FORMAT`` environment variable is set to ``"text"``.
+    enable_instrumentation:
+        Whether to enable OpenTelemetry logging instrumentation.
+
+    Example
+    -------
+    >>> from shared.utils.logging import init_logging
+    >>> init_logging("DEBUG")
+    """
+    global _is_initialized
+    if _is_initialized:
+        return
+
+    if level is None:
+        env_level = os.getenv("LOG_LEVEL", "INFO")
+        level = getattr(logging, env_level.upper(), logging.INFO)
+
+    # Determine environment and output format
+    env = os.getenv("APP_ENV", "development").lower()
+    is_production = env == "production"
+
+    if serialize is None and is_production or serialize is not None and is_production:
+        serialize = True
+    elif serialize is None:
+        serialize = os.getenv("LOG_FORMAT", "json").lower() != "text"
+    # Enable verbose diagnostics only if LOG_DEBUG is set and not in production
+    debug_mode = os.getenv("LOG_DEBUG", "false").lower() in ("true", "1", "t")
+    if is_production:
+        debug_mode = False
+
+    logger.remove()
+    logger.configure(extra={"correlation_id": None})
+    logger.add(
+        sys.stdout,
+        level=(
+            level if level is not None else "INFO"
+        ),  # Default to "INFO" if level is None
+        serialize=serialize,
+        colorize=not serialize,
+        filter=_CorrelationFilter(),  # type: ignore[arg-type]
+        enqueue=True,
+        backtrace=debug_mode,
+        diagnose=debug_mode,
+    )
+
+    logging.basicConfig(handlers=[_InterceptHandler()], level=0, force=True)
+    logging.getLogger().setLevel(level if level is not None else logging.INFO)
+
+    if enable_instrumentation:
+        LoggingInstrumentor().instrument(set_logging_format=True)
+
+    _is_initialized = True
+
+
+def get_logger(name: str | None = None) -> Any:
+    """Return a logger bound with the given name."""
+
+    return logger.bind(module=name) if name else logger
+
+
+def set_correlation_id(value: str | None) -> None:
+    """Attach a correlation identifier to subsequent log records."""
+
+    _correlation_id.set(value)
+
+
+# Backwards compatibility for legacy modules (log_config.py, logging_config.py)
+setup_logging = init_logging