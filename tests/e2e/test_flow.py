--- conflicted
+++ resolved
@@ -1,44 +1,38 @@
-import os
-import subprocess
-import time
-from collections.abc import Generator
-
-import pytest
-
-<<<<<<< HEAD
-_playwright_sync_api = pytest.importorskip("playwright.sync_api")
-expect = _playwright_sync_api.expect
-sync_playwright = _playwright_sync_api.sync_playwright
-=======
-playwright_sync_api = pytest.importorskip("playwright.sync_api")
-expect = playwright_sync_api.expect
-sync_playwright = playwright_sync_api.sync_playwright
->>>>>>> ff219780
-
-
-COMPOSE_CMD = ["docker", "compose"]
-
-
-@pytest.fixture(scope="session", autouse=True)
-def compose_up() -> Generator[None, None, None]:
-    subprocess.run(COMPOSE_CMD + ["up", "-d"], check=True)
-    # give services time to start
-    time.sleep(10)
-    yield
-    subprocess.run(COMPOSE_CMD + ["down"], check=True)
-
-
-@pytest.mark.e2e
-def test_ticket_stats_page() -> None:
-    """End-to-end test for the Ticket Statistics page."""
-
-    with sync_playwright() as pw:
-        browser = pw.chromium.launch()
-        page = browser.new_page()
-        page.goto(os.environ.get("E2E_BASE_URL", "http://localhost:5174"))
-
-        expect(page.get_by_role("heading", name="Ticket Statistics")).to_be_visible()
-        # Three stats cards should be rendered once data loads
-        expect(page.locator("[data-testid='stats-value']")).to_have_count(3)
-
-        browser.close()
+import os
+import subprocess
+import time
+from collections.abc import Generator
+
+import pytest
+
+playwright_sync_api = pytest.importorskip("playwright.sync_api")
+expect = playwright_sync_api.expect
+sync_playwright = playwright_sync_api.sync_playwright
+
+
+COMPOSE_CMD = ["docker", "compose"]
+
+
+@pytest.fixture(scope="session", autouse=True)
+def compose_up() -> Generator[None, None, None]:
+    subprocess.run(COMPOSE_CMD + ["up", "-d"], check=True)
+    # give services time to start
+    time.sleep(10)
+    yield
+    subprocess.run(COMPOSE_CMD + ["down"], check=True)
+
+
+@pytest.mark.e2e
+def test_ticket_stats_page() -> None:
+    """End-to-end test for the Ticket Statistics page."""
+
+    with sync_playwright() as pw:
+        browser = pw.chromium.launch()
+        page = browser.new_page()
+        page.goto(os.environ.get("E2E_BASE_URL", "http://localhost:5174"))
+
+        expect(page.get_by_role("heading", name="Ticket Statistics")).to_be_visible()
+        # Three stats cards should be rendered once data loads
+        expect(page.locator("[data-testid='stats-value']")).to_have_count(3)
+
+        browser.close()