import sys
import types

import pytest
import pytest_asyncio
import redis
from fastapi.testclient import TestClient
from prometheus_client import CONTENT_TYPE_LATEST

from backend.api.worker_api import get_glpi_client
from backend.application import ticket_loader
from backend.application.glpi_api_client import GlpiApiClient
from backend.domain.exceptions import GLPIUnauthorizedError
from shared.dto import CleanTicketDTO
from worker import create_app

pytest.importorskip("prometheus_client")

sys.modules.setdefault(
    "langgraph.checkpoint.sqlite", types.ModuleType("langgraph.checkpoint.sqlite")
)


class DummyCache:
    def __init__(self):
        self.data = {}
        self.hits = 0
        self.misses = 0

    async def get(self, key):
        if key in self.data:
            self.hits += 1
            return self.data[key]
        self.misses += 1
        return None

    async def set(self, key, data, ttl_seconds=None):
        self.data[key] = data

    def get_cache_metrics(self) -> dict[str, float]:
        total = self.hits + self.misses
        hit_rate = (self.hits / total * 100) if total else 0.0
        return {
            "hits": self.hits,
            "misses": self.misses,
            "total": total,
            "hit_rate": hit_rate,
        }


@pytest.fixture
def dummy_cache() -> DummyCache:
    return DummyCache()


class FakeClient(GlpiApiClient):
    def __init__(self) -> None:
        """Fake client that conforms to the GlpiApiClient interface for tests."""
        pass

    async def __aenter__(self):
        return self

    async def __aexit__(self, exc_type, exc, tb):
        pass

    async def fetch_tickets(self, *args, **kwargs):
        raw = [
            {
                "id": 1,
                "name": "A",
                "status": 5,
                "priority": 3,
                "date_creation": "2024-06-01T00:00:00",
                "assigned_to": "",
                "requester": "Alice",
                "users_id_requester": 10,
            },
            {
                "id": 2,
                "name": "B",
                "status": 6,
                "priority": 2,
                "date_creation": "2024-06-02T00:00:00",
                "assigned_to": "",
                "requester": "Bob",
                "users_id_requester": 11,
            },
        ]
        return [CleanTicketDTO.model_validate(r) for r in raw]


@pytest_asyncio.fixture
async def test_app(dummy_cache: DummyCache):
    app = create_app(client=FakeClient(), cache=dummy_cache)
    app.dependency_overrides[get_glpi_client] = FakeClient
    yield TestClient(app)


def test_rest_endpoints(test_app: TestClient):
    resp = test_app.get("/v1/tickets")
    assert resp.status_code == 200
    tickets = resp.json()
    assert isinstance(tickets, list)
    assert tickets and "id" in tickets[0]
    assert tickets[0]["requester"] == "Alice"

    resp = test_app.get("/v1/metrics/summary")
    assert resp.status_code == 200
    metrics = resp.json()
    assert metrics == {"total": 2, "opened": 0, "closed": 2}


def test_aggregated_metrics(dummy_cache: DummyCache):
    dummy_cache.data["metrics_aggregated"] = {"status": {}, "per_user": {}}
    client = TestClient(create_app(client=FakeClient(), cache=dummy_cache))
    resp = client.get("/v1/metrics/aggregated")
    assert resp.status_code == 200
    data = resp.json()
    assert "status" in data
    assert "per_user" in data


def test_chamados_por_data(dummy_cache: DummyCache):
    dummy_cache.data["chamados_por_data"] = [
        {"date": "2024-06-01", "total": 1},
        {"date": "2024-06-02", "total": 1},
    ]
    client = TestClient(create_app(client=FakeClient(), cache=dummy_cache))
    resp = client.get("/v1/chamados/por-data")
    assert resp.status_code == 200
    data = resp.json()
    assert data == [
        {"date": "2024-06-01", "total": 1},
        {"date": "2024-06-02", "total": 1},
    ]


def test_chamados_por_dia(dummy_cache: DummyCache):
    dummy_cache.data["chamados_por_dia"] = [
        {"date": "2024-06-01", "total": 1},
        {"date": "2024-06-02", "total": 1},
    ]
    client = TestClient(create_app(client=FakeClient(), cache=dummy_cache))
    resp = client.get("/v1/chamados/por-dia")
    assert resp.status_code == 200
    data = resp.json()
    assert data == [
        {"date": "2024-06-01", "total": 1},
        {"date": "2024-06-02", "total": 1},
    ]


def test_chamados_por_data_cache(dummy_cache: DummyCache):
    session = FakeClient()
    client = TestClient(create_app(client=session, cache=dummy_cache))
    first = client.get("/v1/chamados/por-data").json()

    def later_data(*args, **kwargs):
        raw = [
            {
                "id": 1,
                "name": "X",
                "status": 5,
                "priority": 2,
                "date_creation": "2024-06-03",
                "requester": "Alice",
                "users_id_requester": 10,
            },
            {
                "id": 2,
                "name": "Y",
                "status": 6,
                "priority": 3,
                "date_creation": "2024-06-04",
                "requester": "Bob",
                "users_id_requester": 11,
            },
        ]
        return [CleanTicketDTO.model_validate(r) for r in raw]

    session.fetch_tickets = later_data  # type: ignore[assignment]
    second = client.get("/v1/chamados/por-data").json()
    assert first == second
    stats = client.get("/v1/cache/stats").json()
    assert stats["hits"] == 1
    assert stats["misses"] == 2


def test_chamados_por_dia_cache(dummy_cache: DummyCache):
    session = FakeClient()
    client = TestClient(create_app(client=session, cache=dummy_cache))
    first = client.get("/v1/chamados/por-dia").json()

    def later_data(*args, **kwargs):
        raw = [
            {
                "id": 1,
                "name": "X",
                "status": 5,
                "priority": 2,
                "date_creation": "2024-06-03",
                "requester": "Alice",
                "users_id_requester": 10,
            },
            {
                "id": 2,
                "name": "Y",
                "status": 6,
                "priority": 3,
                "date_creation": "2024-06-04",
                "requester": "Bob",
                "users_id_requester": 11,
            },
        ]
        return [CleanTicketDTO.model_validate(r) for r in raw]

    session.fetch_tickets = later_data  # type: ignore[assignment]
    second = client.get("/v1/chamados/por-dia").json()
    assert first == second
    stats = client.get("/v1/cache/stats").json()
    assert stats["hits"] == 1
    assert stats["misses"] == 2


@pytest.mark.asyncio
async def test_loader_primes_cache(dummy_cache: DummyCache) -> None:
    """Ensure load_tickets stores plain lists consumable by the API."""
    await ticket_loader.load_tickets(client=FakeClient(), cache=dummy_cache)

    assert isinstance(dummy_cache.data.get("chamados_por_data"), list)
    assert isinstance(dummy_cache.data.get("chamados_por_dia"), list)

    client = TestClient(create_app(client=FakeClient(), cache=dummy_cache))

    resp = client.get("/v1/chamados/por-data")
    assert resp.status_code == 200
    assert resp.json() == dummy_cache.data["chamados_por_data"]

    resp = client.get("/v1/chamados/por-dia")
    assert resp.status_code == 200
    assert resp.json() == dummy_cache.data["chamados_por_dia"]


def test_openapi_schema_models(dummy_cache: DummyCache):
    app = create_app(client=FakeClient(), cache=dummy_cache)
    schema = app.openapi()
    por_data = schema["paths"]["/v1/chamados/por-data"]["get"]["responses"]["200"][
        "content"
    ]["application/json"]["schema"]
    assert por_data["items"]["$ref"].endswith("ChamadoPorData")
    por_dia = schema["paths"]["/v1/chamados/por-dia"]["get"]["responses"]["200"][
        "content"
    ]["application/json"]["schema"]
    assert por_dia["items"]["$ref"].endswith("ChamadosPorDia")


def test_tickets_stream(monkeypatch: pytest.MonkeyPatch, dummy_cache: DummyCache):
    async def fake_gen(_client):
        yield b"fetching...\n"
        yield b"done\n"

    monkeypatch.setitem(
        create_app.__globals__,
        "_stream_tickets",
        lambda client, cache=None: fake_gen(client),
    )

    client = TestClient(create_app(client=FakeClient(), cache=dummy_cache))
    resp = client.get("/v1/tickets/stream")
    assert resp.status_code == 200
    assert resp.text.splitlines() == ["fetching...", "done"]


def test_graphql_metrics(dummy_cache: DummyCache):
    app = create_app(client=FakeClient(), cache=dummy_cache)
    paths = [getattr(r, "path", None) for r in app.router.routes if hasattr(r, "path")]
    assert "/v1/graphql" in paths
    assert "/v1/graphql/" in paths
    assert "/v1/graphql/" in paths


def test_graphql_query(dummy_cache: DummyCache):
    client = TestClient(create_app(client=FakeClient(), cache=dummy_cache))
    query = "{ metrics { total } }"
    resp = client.post("/v1/graphql/", params={"r": ""}, json={"query": query})
    assert resp.status_code == 200
    assert resp.json()["data"]["metrics"]["total"] >= 0


def test_client_reused(monkeypatch: pytest.MonkeyPatch, dummy_cache: DummyCache):
    """
    Verifies that the same GLPI API client instance is reused across multiple
    requests within the application's lifespan.
    """
    instances = []

    class RecordingClient(FakeClient):
        def __init__(self, *args, **kwargs):
            super().__init__()
            instances.append(self)

    # We patch the factory function that creates the client
    monkeypatch.setattr(
        "backend.api.worker_api.create_glpi_api_client",
        RecordingClient,
    )

    # Create the app without passing a client, so it uses the patched factory
    client = TestClient(create_app(cache=dummy_cache))
    client.get("/v1/tickets")
    client.get("/v1/metrics/summary")

    # Only one client instance should have been created for the app's lifespan
    assert len(instances) == 1


def test_cache_stats_endpoint(dummy_cache: DummyCache):
    client = TestClient(create_app(client=FakeClient(), cache=dummy_cache))
    client.get("/v1/tickets")
    resp = client.get("/v1/cache/stats")
    assert resp.status_code == 200
    data = resp.json()
    assert data["misses"] == 2
    assert data["hits"] == 0


def test_cache_middleware(dummy_cache: DummyCache):
    client = TestClient(create_app(client=FakeClient(), cache=dummy_cache))
    client.get("/v1/tickets")
    client.get("/v1/tickets")
    resp = client.get("/v1/cache/stats")
    data = resp.json()
    assert data["hits"] == 1
    assert data["misses"] == 2


def test_health_glpi(dummy_cache: DummyCache):
    client = TestClient(create_app(client=FakeClient(), cache=dummy_cache))
    resp = client.get("/v1/health")
    assert resp.status_code == 200
    assert resp.json()["status"] == "success"


def test_health_glpi_head_success(dummy_cache: DummyCache) -> None:
    client = TestClient(create_app(client=FakeClient(), cache=dummy_cache))
    resp = client.head("/v1/health")
    assert resp.status_code == 200
    assert resp.text == ""


def test_redis_connection_error(
    monkeypatch: pytest.MonkeyPatch, dummy_cache: DummyCache
):
    async def raise_conn(*args, **kwargs):
        raise redis.exceptions.ConnectionError("fail")

    monkeypatch.setattr(dummy_cache, "get", raise_conn)
    client = TestClient(
        create_app(client=FakeClient(), cache=dummy_cache),
        raise_server_exceptions=False,
    )
    resp = client.get("/v1/tickets")
    assert resp.status_code == 500
    assert "Internal Server Error" in resp.text


def test_health_glpi_auth_failure(
    monkeypatch: pytest.MonkeyPatch, dummy_cache: DummyCache
):
    async def raise_auth(self):
        raise GLPIUnauthorizedError(401, "unauthorized")

    monkeypatch.setattr(
        "backend.application.glpi_api_client.GlpiApiClient.__aenter__",
        raise_auth,
    )
    client = TestClient(
        create_app(client=FakeClient(), cache=dummy_cache),
        raise_server_exceptions=False,
    )
    resp = client.get("/v1/health")
    assert resp.status_code == 500
    data = resp.json()
    assert data["status"] == "error"
    assert data["message"] == "GLPI connection failed"
    assert "unauthorized" in data["details"]


def test_session_init_failure_fallback(
    monkeypatch: pytest.MonkeyPatch, dummy_cache: DummyCache
) -> None:
    async def raise_init(self):
        raise RuntimeError("no network")

    monkeypatch.setattr(
        "backend.application.glpi_api_client.GlpiApiClient.__aenter__",
        raise_init,
    )
    app = create_app(cache=dummy_cache)
    app.dependency_overrides[get_glpi_client] = lambda: None
    client = TestClient(app)

    resp = client.get("/v1/tickets")
    assert resp.status_code == 200
    assert resp.headers.get("X-Warning") == "using mock data"
    tickets = resp.json()
    assert tickets and isinstance(tickets, list)


def test_breaker_content_type(dummy_cache: DummyCache):
    client = TestClient(create_app(client=FakeClient(), cache=dummy_cache))
    resp = client.get("/v1/breaker")
    assert resp.status_code == 200
    assert resp.headers["content-type"] == CONTENT_TYPE_LATEST


def test_read_model_db_error(monkeypatch: pytest.MonkeyPatch, dummy_cache: DummyCache):
    """Test that a DB error in the read model returns a 503."""

    async def raise_db_error(*args, **kwargs):
        raise RuntimeError("Database connection failed")

    monkeypatch.setattr("backend.api.worker_api.query_ticket_summary", raise_db_error)
    client = TestClient(create_app(client=FakeClient(), cache=dummy_cache))
    resp = client.get("/v1/read-model/tickets")
    assert resp.status_code == 503
    assert "Read model is currently unavailable" in resp.json()["detail"]


def test_metrics_aggregated_cache(dummy_cache: DummyCache):
    dummy_cache.data["metrics_aggregated"] = {"status": {}, "per_user": {}}
    session = FakeClient()
    client = TestClient(create_app(client=session, cache=dummy_cache))
    first = client.get("/v1/metrics/aggregated").json()

    def later_data(*args, **kwargs):
        raw = [
            {
                "id": 99,
                "name": "Z",
                "status": 5,
                "priority": 2,
                "date_creation": "2024-07-01",
                "requester": "Carol",
                "users_id_requester": 12,
            }
        ]
        return [CleanTicketDTO.model_validate(r) for r in raw]

    session.fetch_tickets = later_data  # type: ignore[assignment]
    second = client.get("/v1/metrics/aggregated").json()

    assert first == second
<<<<<<< HEAD
    stats = client.get("/v1/cache/stats").json()
    assert stats["hits"] >= 1

=======
    stats = client.get("/cache/stats").json()
    assert stats["hits"] >= 1


def test_invalid_cors_methods(
    monkeypatch: pytest.MonkeyPatch, dummy_cache: DummyCache
) -> None:
    """Ensure invalid HTTP methods in env vars raise an error."""

    monkeypatch.setenv("APP_ENV", "production")
    monkeypatch.setenv("API_CORS_ALLOW_METHODS", "GET,INVALID")
    with pytest.raises(ValueError):
        create_app(client=FakeClient(), cache=dummy_cache)


def test_empty_cors_methods(
    monkeypatch: pytest.MonkeyPatch, dummy_cache: DummyCache
) -> None:
    """Ensure an empty list of CORS methods raises an error."""
    monkeypatch.setenv("APP_ENV", "production")
    monkeypatch.setenv("API_CORS_ALLOW_METHODS", "")
    with pytest.raises(ValueError):
        create_app(client=FakeClient(), cache=dummy_cache)

>>>>>>> c931a7ad
<|MERGE_RESOLUTION|>--- conflicted
+++ resolved
@@ -1,484 +1,477 @@
-import sys
-import types
-
-import pytest
-import pytest_asyncio
-import redis
-from fastapi.testclient import TestClient
-from prometheus_client import CONTENT_TYPE_LATEST
-
-from backend.api.worker_api import get_glpi_client
-from backend.application import ticket_loader
-from backend.application.glpi_api_client import GlpiApiClient
-from backend.domain.exceptions import GLPIUnauthorizedError
-from shared.dto import CleanTicketDTO
-from worker import create_app
-
-pytest.importorskip("prometheus_client")
-
-sys.modules.setdefault(
-    "langgraph.checkpoint.sqlite", types.ModuleType("langgraph.checkpoint.sqlite")
-)
-
-
-class DummyCache:
-    def __init__(self):
-        self.data = {}
-        self.hits = 0
-        self.misses = 0
-
-    async def get(self, key):
-        if key in self.data:
-            self.hits += 1
-            return self.data[key]
-        self.misses += 1
-        return None
-
-    async def set(self, key, data, ttl_seconds=None):
-        self.data[key] = data
-
-    def get_cache_metrics(self) -> dict[str, float]:
-        total = self.hits + self.misses
-        hit_rate = (self.hits / total * 100) if total else 0.0
-        return {
-            "hits": self.hits,
-            "misses": self.misses,
-            "total": total,
-            "hit_rate": hit_rate,
-        }
-
-
-@pytest.fixture
-def dummy_cache() -> DummyCache:
-    return DummyCache()
-
-
-class FakeClient(GlpiApiClient):
-    def __init__(self) -> None:
-        """Fake client that conforms to the GlpiApiClient interface for tests."""
-        pass
-
-    async def __aenter__(self):
-        return self
-
-    async def __aexit__(self, exc_type, exc, tb):
-        pass
-
-    async def fetch_tickets(self, *args, **kwargs):
-        raw = [
-            {
-                "id": 1,
-                "name": "A",
-                "status": 5,
-                "priority": 3,
-                "date_creation": "2024-06-01T00:00:00",
-                "assigned_to": "",
-                "requester": "Alice",
-                "users_id_requester": 10,
-            },
-            {
-                "id": 2,
-                "name": "B",
-                "status": 6,
-                "priority": 2,
-                "date_creation": "2024-06-02T00:00:00",
-                "assigned_to": "",
-                "requester": "Bob",
-                "users_id_requester": 11,
-            },
-        ]
-        return [CleanTicketDTO.model_validate(r) for r in raw]
-
-
-@pytest_asyncio.fixture
-async def test_app(dummy_cache: DummyCache):
-    app = create_app(client=FakeClient(), cache=dummy_cache)
-    app.dependency_overrides[get_glpi_client] = FakeClient
-    yield TestClient(app)
-
-
-def test_rest_endpoints(test_app: TestClient):
-    resp = test_app.get("/v1/tickets")
-    assert resp.status_code == 200
-    tickets = resp.json()
-    assert isinstance(tickets, list)
-    assert tickets and "id" in tickets[0]
-    assert tickets[0]["requester"] == "Alice"
-
-    resp = test_app.get("/v1/metrics/summary")
-    assert resp.status_code == 200
-    metrics = resp.json()
-    assert metrics == {"total": 2, "opened": 0, "closed": 2}
-
-
-def test_aggregated_metrics(dummy_cache: DummyCache):
-    dummy_cache.data["metrics_aggregated"] = {"status": {}, "per_user": {}}
-    client = TestClient(create_app(client=FakeClient(), cache=dummy_cache))
-    resp = client.get("/v1/metrics/aggregated")
-    assert resp.status_code == 200
-    data = resp.json()
-    assert "status" in data
-    assert "per_user" in data
-
-
-def test_chamados_por_data(dummy_cache: DummyCache):
-    dummy_cache.data["chamados_por_data"] = [
-        {"date": "2024-06-01", "total": 1},
-        {"date": "2024-06-02", "total": 1},
-    ]
-    client = TestClient(create_app(client=FakeClient(), cache=dummy_cache))
-    resp = client.get("/v1/chamados/por-data")
-    assert resp.status_code == 200
-    data = resp.json()
-    assert data == [
-        {"date": "2024-06-01", "total": 1},
-        {"date": "2024-06-02", "total": 1},
-    ]
-
-
-def test_chamados_por_dia(dummy_cache: DummyCache):
-    dummy_cache.data["chamados_por_dia"] = [
-        {"date": "2024-06-01", "total": 1},
-        {"date": "2024-06-02", "total": 1},
-    ]
-    client = TestClient(create_app(client=FakeClient(), cache=dummy_cache))
-    resp = client.get("/v1/chamados/por-dia")
-    assert resp.status_code == 200
-    data = resp.json()
-    assert data == [
-        {"date": "2024-06-01", "total": 1},
-        {"date": "2024-06-02", "total": 1},
-    ]
-
-
-def test_chamados_por_data_cache(dummy_cache: DummyCache):
-    session = FakeClient()
-    client = TestClient(create_app(client=session, cache=dummy_cache))
-    first = client.get("/v1/chamados/por-data").json()
-
-    def later_data(*args, **kwargs):
-        raw = [
-            {
-                "id": 1,
-                "name": "X",
-                "status": 5,
-                "priority": 2,
-                "date_creation": "2024-06-03",
-                "requester": "Alice",
-                "users_id_requester": 10,
-            },
-            {
-                "id": 2,
-                "name": "Y",
-                "status": 6,
-                "priority": 3,
-                "date_creation": "2024-06-04",
-                "requester": "Bob",
-                "users_id_requester": 11,
-            },
-        ]
-        return [CleanTicketDTO.model_validate(r) for r in raw]
-
-    session.fetch_tickets = later_data  # type: ignore[assignment]
-    second = client.get("/v1/chamados/por-data").json()
-    assert first == second
-    stats = client.get("/v1/cache/stats").json()
-    assert stats["hits"] == 1
-    assert stats["misses"] == 2
-
-
-def test_chamados_por_dia_cache(dummy_cache: DummyCache):
-    session = FakeClient()
-    client = TestClient(create_app(client=session, cache=dummy_cache))
-    first = client.get("/v1/chamados/por-dia").json()
-
-    def later_data(*args, **kwargs):
-        raw = [
-            {
-                "id": 1,
-                "name": "X",
-                "status": 5,
-                "priority": 2,
-                "date_creation": "2024-06-03",
-                "requester": "Alice",
-                "users_id_requester": 10,
-            },
-            {
-                "id": 2,
-                "name": "Y",
-                "status": 6,
-                "priority": 3,
-                "date_creation": "2024-06-04",
-                "requester": "Bob",
-                "users_id_requester": 11,
-            },
-        ]
-        return [CleanTicketDTO.model_validate(r) for r in raw]
-
-    session.fetch_tickets = later_data  # type: ignore[assignment]
-    second = client.get("/v1/chamados/por-dia").json()
-    assert first == second
-    stats = client.get("/v1/cache/stats").json()
-    assert stats["hits"] == 1
-    assert stats["misses"] == 2
-
-
-@pytest.mark.asyncio
-async def test_loader_primes_cache(dummy_cache: DummyCache) -> None:
-    """Ensure load_tickets stores plain lists consumable by the API."""
-    await ticket_loader.load_tickets(client=FakeClient(), cache=dummy_cache)
-
-    assert isinstance(dummy_cache.data.get("chamados_por_data"), list)
-    assert isinstance(dummy_cache.data.get("chamados_por_dia"), list)
-
-    client = TestClient(create_app(client=FakeClient(), cache=dummy_cache))
-
-    resp = client.get("/v1/chamados/por-data")
-    assert resp.status_code == 200
-    assert resp.json() == dummy_cache.data["chamados_por_data"]
-
-    resp = client.get("/v1/chamados/por-dia")
-    assert resp.status_code == 200
-    assert resp.json() == dummy_cache.data["chamados_por_dia"]
-
-
-def test_openapi_schema_models(dummy_cache: DummyCache):
-    app = create_app(client=FakeClient(), cache=dummy_cache)
-    schema = app.openapi()
-    por_data = schema["paths"]["/v1/chamados/por-data"]["get"]["responses"]["200"][
-        "content"
-    ]["application/json"]["schema"]
-    assert por_data["items"]["$ref"].endswith("ChamadoPorData")
-    por_dia = schema["paths"]["/v1/chamados/por-dia"]["get"]["responses"]["200"][
-        "content"
-    ]["application/json"]["schema"]
-    assert por_dia["items"]["$ref"].endswith("ChamadosPorDia")
-
-
-def test_tickets_stream(monkeypatch: pytest.MonkeyPatch, dummy_cache: DummyCache):
-    async def fake_gen(_client):
-        yield b"fetching...\n"
-        yield b"done\n"
-
-    monkeypatch.setitem(
-        create_app.__globals__,
-        "_stream_tickets",
-        lambda client, cache=None: fake_gen(client),
-    )
-
-    client = TestClient(create_app(client=FakeClient(), cache=dummy_cache))
-    resp = client.get("/v1/tickets/stream")
-    assert resp.status_code == 200
-    assert resp.text.splitlines() == ["fetching...", "done"]
-
-
-def test_graphql_metrics(dummy_cache: DummyCache):
-    app = create_app(client=FakeClient(), cache=dummy_cache)
-    paths = [getattr(r, "path", None) for r in app.router.routes if hasattr(r, "path")]
-    assert "/v1/graphql" in paths
-    assert "/v1/graphql/" in paths
-    assert "/v1/graphql/" in paths
-
-
-def test_graphql_query(dummy_cache: DummyCache):
-    client = TestClient(create_app(client=FakeClient(), cache=dummy_cache))
-    query = "{ metrics { total } }"
-    resp = client.post("/v1/graphql/", params={"r": ""}, json={"query": query})
-    assert resp.status_code == 200
-    assert resp.json()["data"]["metrics"]["total"] >= 0
-
-
-def test_client_reused(monkeypatch: pytest.MonkeyPatch, dummy_cache: DummyCache):
-    """
-    Verifies that the same GLPI API client instance is reused across multiple
-    requests within the application's lifespan.
-    """
-    instances = []
-
-    class RecordingClient(FakeClient):
-        def __init__(self, *args, **kwargs):
-            super().__init__()
-            instances.append(self)
-
-    # We patch the factory function that creates the client
-    monkeypatch.setattr(
-        "backend.api.worker_api.create_glpi_api_client",
-        RecordingClient,
-    )
-
-    # Create the app without passing a client, so it uses the patched factory
-    client = TestClient(create_app(cache=dummy_cache))
-    client.get("/v1/tickets")
-    client.get("/v1/metrics/summary")
-
-    # Only one client instance should have been created for the app's lifespan
-    assert len(instances) == 1
-
-
-def test_cache_stats_endpoint(dummy_cache: DummyCache):
-    client = TestClient(create_app(client=FakeClient(), cache=dummy_cache))
-    client.get("/v1/tickets")
-    resp = client.get("/v1/cache/stats")
-    assert resp.status_code == 200
-    data = resp.json()
-    assert data["misses"] == 2
-    assert data["hits"] == 0
-
-
-def test_cache_middleware(dummy_cache: DummyCache):
-    client = TestClient(create_app(client=FakeClient(), cache=dummy_cache))
-    client.get("/v1/tickets")
-    client.get("/v1/tickets")
-    resp = client.get("/v1/cache/stats")
-    data = resp.json()
-    assert data["hits"] == 1
-    assert data["misses"] == 2
-
-
-def test_health_glpi(dummy_cache: DummyCache):
-    client = TestClient(create_app(client=FakeClient(), cache=dummy_cache))
-    resp = client.get("/v1/health")
-    assert resp.status_code == 200
-    assert resp.json()["status"] == "success"
-
-
-def test_health_glpi_head_success(dummy_cache: DummyCache) -> None:
-    client = TestClient(create_app(client=FakeClient(), cache=dummy_cache))
-    resp = client.head("/v1/health")
-    assert resp.status_code == 200
-    assert resp.text == ""
-
-
-def test_redis_connection_error(
-    monkeypatch: pytest.MonkeyPatch, dummy_cache: DummyCache
-):
-    async def raise_conn(*args, **kwargs):
-        raise redis.exceptions.ConnectionError("fail")
-
-    monkeypatch.setattr(dummy_cache, "get", raise_conn)
-    client = TestClient(
-        create_app(client=FakeClient(), cache=dummy_cache),
-        raise_server_exceptions=False,
-    )
-    resp = client.get("/v1/tickets")
-    assert resp.status_code == 500
-    assert "Internal Server Error" in resp.text
-
-
-def test_health_glpi_auth_failure(
-    monkeypatch: pytest.MonkeyPatch, dummy_cache: DummyCache
-):
-    async def raise_auth(self):
-        raise GLPIUnauthorizedError(401, "unauthorized")
-
-    monkeypatch.setattr(
-        "backend.application.glpi_api_client.GlpiApiClient.__aenter__",
-        raise_auth,
-    )
-    client = TestClient(
-        create_app(client=FakeClient(), cache=dummy_cache),
-        raise_server_exceptions=False,
-    )
-    resp = client.get("/v1/health")
-    assert resp.status_code == 500
-    data = resp.json()
-    assert data["status"] == "error"
-    assert data["message"] == "GLPI connection failed"
-    assert "unauthorized" in data["details"]
-
-
-def test_session_init_failure_fallback(
-    monkeypatch: pytest.MonkeyPatch, dummy_cache: DummyCache
-) -> None:
-    async def raise_init(self):
-        raise RuntimeError("no network")
-
-    monkeypatch.setattr(
-        "backend.application.glpi_api_client.GlpiApiClient.__aenter__",
-        raise_init,
-    )
-    app = create_app(cache=dummy_cache)
-    app.dependency_overrides[get_glpi_client] = lambda: None
-    client = TestClient(app)
-
-    resp = client.get("/v1/tickets")
-    assert resp.status_code == 200
-    assert resp.headers.get("X-Warning") == "using mock data"
-    tickets = resp.json()
-    assert tickets and isinstance(tickets, list)
-
-
-def test_breaker_content_type(dummy_cache: DummyCache):
-    client = TestClient(create_app(client=FakeClient(), cache=dummy_cache))
-    resp = client.get("/v1/breaker")
-    assert resp.status_code == 200
-    assert resp.headers["content-type"] == CONTENT_TYPE_LATEST
-
-
-def test_read_model_db_error(monkeypatch: pytest.MonkeyPatch, dummy_cache: DummyCache):
-    """Test that a DB error in the read model returns a 503."""
-
-    async def raise_db_error(*args, **kwargs):
-        raise RuntimeError("Database connection failed")
-
-    monkeypatch.setattr("backend.api.worker_api.query_ticket_summary", raise_db_error)
-    client = TestClient(create_app(client=FakeClient(), cache=dummy_cache))
-    resp = client.get("/v1/read-model/tickets")
-    assert resp.status_code == 503
-    assert "Read model is currently unavailable" in resp.json()["detail"]
-
-
-def test_metrics_aggregated_cache(dummy_cache: DummyCache):
-    dummy_cache.data["metrics_aggregated"] = {"status": {}, "per_user": {}}
-    session = FakeClient()
-    client = TestClient(create_app(client=session, cache=dummy_cache))
-    first = client.get("/v1/metrics/aggregated").json()
-
-    def later_data(*args, **kwargs):
-        raw = [
-            {
-                "id": 99,
-                "name": "Z",
-                "status": 5,
-                "priority": 2,
-                "date_creation": "2024-07-01",
-                "requester": "Carol",
-                "users_id_requester": 12,
-            }
-        ]
-        return [CleanTicketDTO.model_validate(r) for r in raw]
-
-    session.fetch_tickets = later_data  # type: ignore[assignment]
-    second = client.get("/v1/metrics/aggregated").json()
-
-    assert first == second
-<<<<<<< HEAD
-    stats = client.get("/v1/cache/stats").json()
-    assert stats["hits"] >= 1
-
-=======
-    stats = client.get("/cache/stats").json()
-    assert stats["hits"] >= 1
-
-
-def test_invalid_cors_methods(
-    monkeypatch: pytest.MonkeyPatch, dummy_cache: DummyCache
-) -> None:
-    """Ensure invalid HTTP methods in env vars raise an error."""
-
-    monkeypatch.setenv("APP_ENV", "production")
-    monkeypatch.setenv("API_CORS_ALLOW_METHODS", "GET,INVALID")
-    with pytest.raises(ValueError):
-        create_app(client=FakeClient(), cache=dummy_cache)
-
-
-def test_empty_cors_methods(
-    monkeypatch: pytest.MonkeyPatch, dummy_cache: DummyCache
-) -> None:
-    """Ensure an empty list of CORS methods raises an error."""
-    monkeypatch.setenv("APP_ENV", "production")
-    monkeypatch.setenv("API_CORS_ALLOW_METHODS", "")
-    with pytest.raises(ValueError):
-        create_app(client=FakeClient(), cache=dummy_cache)
-
->>>>>>> c931a7ad
+import sys
+import types
+
+import pytest
+import pytest_asyncio
+import redis
+from fastapi.testclient import TestClient
+from prometheus_client import CONTENT_TYPE_LATEST
+
+from backend.api.worker_api import get_glpi_client
+from backend.application import ticket_loader
+from backend.application.glpi_api_client import GlpiApiClient
+from backend.domain.exceptions import GLPIUnauthorizedError
+from shared.dto import CleanTicketDTO
+from worker import create_app
+
+pytest.importorskip("prometheus_client")
+
+sys.modules.setdefault(
+    "langgraph.checkpoint.sqlite", types.ModuleType("langgraph.checkpoint.sqlite")
+)
+
+
+class DummyCache:
+    def __init__(self):
+        self.data = {}
+        self.hits = 0
+        self.misses = 0
+
+    async def get(self, key):
+        if key in self.data:
+            self.hits += 1
+            return self.data[key]
+        self.misses += 1
+        return None
+
+    async def set(self, key, data, ttl_seconds=None):
+        self.data[key] = data
+
+    def get_cache_metrics(self) -> dict[str, float]:
+        total = self.hits + self.misses
+        hit_rate = (self.hits / total * 100) if total else 0.0
+        return {
+            "hits": self.hits,
+            "misses": self.misses,
+            "total": total,
+            "hit_rate": hit_rate,
+        }
+
+
+@pytest.fixture
+def dummy_cache() -> DummyCache:
+    return DummyCache()
+
+
+class FakeClient(GlpiApiClient):
+    def __init__(self) -> None:
+        """Fake client that conforms to the GlpiApiClient interface for tests."""
+        pass
+
+    async def __aenter__(self):
+        return self
+
+    async def __aexit__(self, exc_type, exc, tb):
+        pass
+
+    async def fetch_tickets(self, *args, **kwargs):
+        raw = [
+            {
+                "id": 1,
+                "name": "A",
+                "status": 5,
+                "priority": 3,
+                "date_creation": "2024-06-01T00:00:00",
+                "assigned_to": "",
+                "requester": "Alice",
+                "users_id_requester": 10,
+            },
+            {
+                "id": 2,
+                "name": "B",
+                "status": 6,
+                "priority": 2,
+                "date_creation": "2024-06-02T00:00:00",
+                "assigned_to": "",
+                "requester": "Bob",
+                "users_id_requester": 11,
+            },
+        ]
+        return [CleanTicketDTO.model_validate(r) for r in raw]
+
+
+@pytest_asyncio.fixture
+async def test_app(dummy_cache: DummyCache):
+    app = create_app(client=FakeClient(), cache=dummy_cache)
+    app.dependency_overrides[get_glpi_client] = FakeClient
+    yield TestClient(app)
+
+
+def test_rest_endpoints(test_app: TestClient):
+    resp = test_app.get("/v1/tickets")
+    assert resp.status_code == 200
+    tickets = resp.json()
+    assert isinstance(tickets, list)
+    assert tickets and "id" in tickets[0]
+    assert tickets[0]["requester"] == "Alice"
+
+    resp = test_app.get("/v1/metrics/summary")
+    assert resp.status_code == 200
+    metrics = resp.json()
+    assert metrics == {"total": 2, "opened": 0, "closed": 2}
+
+
+def test_aggregated_metrics(dummy_cache: DummyCache):
+    dummy_cache.data["metrics_aggregated"] = {"status": {}, "per_user": {}}
+    client = TestClient(create_app(client=FakeClient(), cache=dummy_cache))
+    resp = client.get("/v1/metrics/aggregated")
+    assert resp.status_code == 200
+    data = resp.json()
+    assert "status" in data
+    assert "per_user" in data
+
+
+def test_chamados_por_data(dummy_cache: DummyCache):
+    dummy_cache.data["chamados_por_data"] = [
+        {"date": "2024-06-01", "total": 1},
+        {"date": "2024-06-02", "total": 1},
+    ]
+    client = TestClient(create_app(client=FakeClient(), cache=dummy_cache))
+    resp = client.get("/v1/chamados/por-data")
+    assert resp.status_code == 200
+    data = resp.json()
+    assert data == [
+        {"date": "2024-06-01", "total": 1},
+        {"date": "2024-06-02", "total": 1},
+    ]
+
+
+def test_chamados_por_dia(dummy_cache: DummyCache):
+    dummy_cache.data["chamados_por_dia"] = [
+        {"date": "2024-06-01", "total": 1},
+        {"date": "2024-06-02", "total": 1},
+    ]
+    client = TestClient(create_app(client=FakeClient(), cache=dummy_cache))
+    resp = client.get("/v1/chamados/por-dia")
+    assert resp.status_code == 200
+    data = resp.json()
+    assert data == [
+        {"date": "2024-06-01", "total": 1},
+        {"date": "2024-06-02", "total": 1},
+    ]
+
+
+def test_chamados_por_data_cache(dummy_cache: DummyCache):
+    session = FakeClient()
+    client = TestClient(create_app(client=session, cache=dummy_cache))
+    first = client.get("/v1/chamados/por-data").json()
+
+    def later_data(*args, **kwargs):
+        raw = [
+            {
+                "id": 1,
+                "name": "X",
+                "status": 5,
+                "priority": 2,
+                "date_creation": "2024-06-03",
+                "requester": "Alice",
+                "users_id_requester": 10,
+            },
+            {
+                "id": 2,
+                "name": "Y",
+                "status": 6,
+                "priority": 3,
+                "date_creation": "2024-06-04",
+                "requester": "Bob",
+                "users_id_requester": 11,
+            },
+        ]
+        return [CleanTicketDTO.model_validate(r) for r in raw]
+
+    session.fetch_tickets = later_data  # type: ignore[assignment]
+    second = client.get("/v1/chamados/por-data").json()
+    assert first == second
+    stats = client.get("/v1/cache/stats").json()
+    assert stats["hits"] == 1
+    assert stats["misses"] == 2
+
+
+def test_chamados_por_dia_cache(dummy_cache: DummyCache):
+    session = FakeClient()
+    client = TestClient(create_app(client=session, cache=dummy_cache))
+    first = client.get("/v1/chamados/por-dia").json()
+
+    def later_data(*args, **kwargs):
+        raw = [
+            {
+                "id": 1,
+                "name": "X",
+                "status": 5,
+                "priority": 2,
+                "date_creation": "2024-06-03",
+                "requester": "Alice",
+                "users_id_requester": 10,
+            },
+            {
+                "id": 2,
+                "name": "Y",
+                "status": 6,
+                "priority": 3,
+                "date_creation": "2024-06-04",
+                "requester": "Bob",
+                "users_id_requester": 11,
+            },
+        ]
+        return [CleanTicketDTO.model_validate(r) for r in raw]
+
+    session.fetch_tickets = later_data  # type: ignore[assignment]
+    second = client.get("/v1/chamados/por-dia").json()
+    assert first == second
+    stats = client.get("/v1/cache/stats").json()
+    assert stats["hits"] == 1
+    assert stats["misses"] == 2
+
+
+@pytest.mark.asyncio
+async def test_loader_primes_cache(dummy_cache: DummyCache) -> None:
+    """Ensure load_tickets stores plain lists consumable by the API."""
+    await ticket_loader.load_tickets(client=FakeClient(), cache=dummy_cache)
+
+    assert isinstance(dummy_cache.data.get("chamados_por_data"), list)
+    assert isinstance(dummy_cache.data.get("chamados_por_dia"), list)
+
+    client = TestClient(create_app(client=FakeClient(), cache=dummy_cache))
+
+    resp = client.get("/v1/chamados/por-data")
+    assert resp.status_code == 200
+    assert resp.json() == dummy_cache.data["chamados_por_data"]
+
+    resp = client.get("/v1/chamados/por-dia")
+    assert resp.status_code == 200
+    assert resp.json() == dummy_cache.data["chamados_por_dia"]
+
+
+def test_openapi_schema_models(dummy_cache: DummyCache):
+    app = create_app(client=FakeClient(), cache=dummy_cache)
+    schema = app.openapi()
+    por_data = schema["paths"]["/v1/chamados/por-data"]["get"]["responses"]["200"][
+        "content"
+    ]["application/json"]["schema"]
+    assert por_data["items"]["$ref"].endswith("ChamadoPorData")
+    por_dia = schema["paths"]["/v1/chamados/por-dia"]["get"]["responses"]["200"][
+        "content"
+    ]["application/json"]["schema"]
+    assert por_dia["items"]["$ref"].endswith("ChamadosPorDia")
+
+
+def test_tickets_stream(monkeypatch: pytest.MonkeyPatch, dummy_cache: DummyCache):
+    async def fake_gen(_client):
+        yield b"fetching...\n"
+        yield b"done\n"
+
+    monkeypatch.setitem(
+        create_app.__globals__,
+        "_stream_tickets",
+        lambda client, cache=None: fake_gen(client),
+    )
+
+    client = TestClient(create_app(client=FakeClient(), cache=dummy_cache))
+    resp = client.get("/v1/tickets/stream")
+    assert resp.status_code == 200
+    assert resp.text.splitlines() == ["fetching...", "done"]
+
+
+def test_graphql_metrics(dummy_cache: DummyCache):
+    app = create_app(client=FakeClient(), cache=dummy_cache)
+    paths = [getattr(r, "path", None) for r in app.router.routes if hasattr(r, "path")]
+    assert "/v1/graphql" in paths
+    assert "/v1/graphql/" in paths
+    assert "/v1/graphql/" in paths
+
+
+def test_graphql_query(dummy_cache: DummyCache):
+    client = TestClient(create_app(client=FakeClient(), cache=dummy_cache))
+    query = "{ metrics { total } }"
+    resp = client.post("/v1/graphql/", params={"r": ""}, json={"query": query})
+    assert resp.status_code == 200
+    assert resp.json()["data"]["metrics"]["total"] >= 0
+
+
+def test_client_reused(monkeypatch: pytest.MonkeyPatch, dummy_cache: DummyCache):
+    """
+    Verifies that the same GLPI API client instance is reused across multiple
+    requests within the application's lifespan.
+    """
+    instances = []
+
+    class RecordingClient(FakeClient):
+        def __init__(self, *args, **kwargs):
+            super().__init__()
+            instances.append(self)
+
+    # We patch the factory function that creates the client
+    monkeypatch.setattr(
+        "backend.api.worker_api.create_glpi_api_client",
+        RecordingClient,
+    )
+
+    # Create the app without passing a client, so it uses the patched factory
+    client = TestClient(create_app(cache=dummy_cache))
+    client.get("/v1/tickets")
+    client.get("/v1/metrics/summary")
+
+    # Only one client instance should have been created for the app's lifespan
+    assert len(instances) == 1
+
+
+def test_cache_stats_endpoint(dummy_cache: DummyCache):
+    client = TestClient(create_app(client=FakeClient(), cache=dummy_cache))
+    client.get("/v1/tickets")
+    resp = client.get("/v1/cache/stats")
+    assert resp.status_code == 200
+    data = resp.json()
+    assert data["misses"] == 2
+    assert data["hits"] == 0
+
+
+def test_cache_middleware(dummy_cache: DummyCache):
+    client = TestClient(create_app(client=FakeClient(), cache=dummy_cache))
+    client.get("/v1/tickets")
+    client.get("/v1/tickets")
+    resp = client.get("/v1/cache/stats")
+    data = resp.json()
+    assert data["hits"] == 1
+    assert data["misses"] == 2
+
+
+def test_health_glpi(dummy_cache: DummyCache):
+    client = TestClient(create_app(client=FakeClient(), cache=dummy_cache))
+    resp = client.get("/v1/health")
+    assert resp.status_code == 200
+    assert resp.json()["status"] == "success"
+
+
+def test_health_glpi_head_success(dummy_cache: DummyCache) -> None:
+    client = TestClient(create_app(client=FakeClient(), cache=dummy_cache))
+    resp = client.head("/v1/health")
+    assert resp.status_code == 200
+    assert resp.text == ""
+
+
+def test_redis_connection_error(
+    monkeypatch: pytest.MonkeyPatch, dummy_cache: DummyCache
+):
+    async def raise_conn(*args, **kwargs):
+        raise redis.exceptions.ConnectionError("fail")
+
+    monkeypatch.setattr(dummy_cache, "get", raise_conn)
+    client = TestClient(
+        create_app(client=FakeClient(), cache=dummy_cache),
+        raise_server_exceptions=False,
+    )
+    resp = client.get("/v1/tickets")
+    assert resp.status_code == 500
+    assert "Internal Server Error" in resp.text
+
+
+def test_health_glpi_auth_failure(
+    monkeypatch: pytest.MonkeyPatch, dummy_cache: DummyCache
+):
+    async def raise_auth(self):
+        raise GLPIUnauthorizedError(401, "unauthorized")
+
+    monkeypatch.setattr(
+        "backend.application.glpi_api_client.GlpiApiClient.__aenter__",
+        raise_auth,
+    )
+    client = TestClient(
+        create_app(client=FakeClient(), cache=dummy_cache),
+        raise_server_exceptions=False,
+    )
+    resp = client.get("/v1/health")
+    assert resp.status_code == 500
+    data = resp.json()
+    assert data["status"] == "error"
+    assert data["message"] == "GLPI connection failed"
+    assert "unauthorized" in data["details"]
+
+
+def test_session_init_failure_fallback(
+    monkeypatch: pytest.MonkeyPatch, dummy_cache: DummyCache
+) -> None:
+    async def raise_init(self):
+        raise RuntimeError("no network")
+
+    monkeypatch.setattr(
+        "backend.application.glpi_api_client.GlpiApiClient.__aenter__",
+        raise_init,
+    )
+    app = create_app(cache=dummy_cache)
+    app.dependency_overrides[get_glpi_client] = lambda: None
+    client = TestClient(app)
+
+    resp = client.get("/v1/tickets")
+    assert resp.status_code == 200
+    assert resp.headers.get("X-Warning") == "using mock data"
+    tickets = resp.json()
+    assert tickets and isinstance(tickets, list)
+
+
+def test_breaker_content_type(dummy_cache: DummyCache):
+    client = TestClient(create_app(client=FakeClient(), cache=dummy_cache))
+    resp = client.get("/v1/breaker")
+    assert resp.status_code == 200
+    assert resp.headers["content-type"] == CONTENT_TYPE_LATEST
+
+
+def test_read_model_db_error(monkeypatch: pytest.MonkeyPatch, dummy_cache: DummyCache):
+    """Test that a DB error in the read model returns a 503."""
+
+    async def raise_db_error(*args, **kwargs):
+        raise RuntimeError("Database connection failed")
+
+    monkeypatch.setattr("backend.api.worker_api.query_ticket_summary", raise_db_error)
+    client = TestClient(create_app(client=FakeClient(), cache=dummy_cache))
+    resp = client.get("/v1/read-model/tickets")
+    assert resp.status_code == 503
+    assert "Read model is currently unavailable" in resp.json()["detail"]
+
+
+def test_metrics_aggregated_cache(dummy_cache: DummyCache):
+    dummy_cache.data["metrics_aggregated"] = {"status": {}, "per_user": {}}
+    session = FakeClient()
+    client = TestClient(create_app(client=session, cache=dummy_cache))
+    first = client.get("/v1/metrics/aggregated").json()
+
+    def later_data(*args, **kwargs):
+        raw = [
+            {
+                "id": 99,
+                "name": "Z",
+                "status": 5,
+                "priority": 2,
+                "date_creation": "2024-07-01",
+                "requester": "Carol",
+                "users_id_requester": 12,
+            }
+        ]
+        return [CleanTicketDTO.model_validate(r) for r in raw]
+
+    session.fetch_tickets = later_data  # type: ignore[assignment]
+    second = client.get("/v1/metrics/aggregated").json()
+
+    assert first == second
+    stats = client.get("/v1/cache/stats").json()
+    assert stats["hits"] >= 1
+
+
+def test_invalid_cors_methods(
+    monkeypatch: pytest.MonkeyPatch, dummy_cache: DummyCache
+) -> None:
+    """Ensure invalid HTTP methods in env vars raise an error."""
+
+    monkeypatch.setenv("APP_ENV", "production")
+    monkeypatch.setenv("API_CORS_ALLOW_METHODS", "GET,INVALID")
+    with pytest.raises(ValueError):
+        create_app(client=FakeClient(), cache=dummy_cache)
+
+
+def test_empty_cors_methods(
+    monkeypatch: pytest.MonkeyPatch, dummy_cache: DummyCache
+) -> None:
+    """Ensure an empty list of CORS methods raises an error."""
+    monkeypatch.setenv("APP_ENV", "production")
+    monkeypatch.setenv("API_CORS_ALLOW_METHODS", "")
+    with pytest.raises(ValueError):
+        create_app(client=FakeClient(), cache=dummy_cache)