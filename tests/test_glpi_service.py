--- conflicted
+++ resolved
@@ -77,7 +77,6 @@
     assert summary["N4"] == {"new": 1}
 
 
-<<<<<<< HEAD
 def test_get_ticket_summary_handles_timeout(monkeypatch: pytest.MonkeyPatch) -> None:
     """When GLPI requests time out, the service should return empty counts."""
 
@@ -92,17 +91,4 @@
     expected: Dict[str, Dict[str, int]] = {
         level: {} for level in glpi_service.GROUP_IDS.keys()
     }
-    assert summary == expected
-=======
-def test_get_ticket_summary_by_group_timeout(monkeypatch: pytest.MonkeyPatch) -> None:
-    """If the GLPI request fails, the service should return empty counts."""
-
-    def _raise(*args: Any, **kwargs: Any) -> None:
-        raise requests.exceptions.Timeout()
-
-    monkeypatch.setattr(glpi_service.requests, "get", _raise)
-    monkeypatch.setattr(glpi_service, "GLPI_BASE_URL", "http://test")
-
-    summary = glpi_service.get_ticket_summary_by_group()
-    assert summary == {level: {} for level in glpi_service.GROUP_IDS}
->>>>>>> d14bf890
+    assert summary == expected