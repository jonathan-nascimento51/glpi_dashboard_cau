import importlib
import sys
import types

import pandas as pd
import pytest
from fastapi import FastAPI
from fastapi.testclient import TestClient


class FakeTicket:
    def __init__(self, **data):
        self.__dict__.update(data)

    def model_dump(self):
        return self.__dict__


class DummyCache:
    def __init__(self):
        self.data = {}

    async def get(self, key):
        return self.data.get(key)

    async def set(self, key, value, ttl_seconds=None):
        self.data[key] = value


class FakeClient:
    def __init__(self, items):
        self._items = items
        self.calls = 0

    async def __aenter__(self):
        return self

    async def __aexit__(self, exc_type, exc, tb):
        pass

    async def fetch_tickets(self):
        self.calls += 1
        return [FakeTicket(**i) for i in self._items]


sample_tickets = [
    {
        "id": 1,
        "status": "new",
        "group": "N1",
        "date_creation": "2024-06-10",
        "date_resolved": None,
    },
    {
        "id": 2,
        "status": "closed",
        "group": "N1",
        "date_creation": "2024-06-05",
        "date_resolved": "2024-06-12",
    },
    {
        "id": 3,
        "status": "pending",
        "group": "N2",
        "date_creation": "2024-05-20",
        "date_resolved": None,
    },
    {
        "id": 4,
        "status": "closed",
        "group": "N2",
        "date_creation": "2024-06-02",
        "date_resolved": "2024-06-08",
    },
]


@pytest.fixture
def test_client(monkeypatch):
    cache = DummyCache()
    client = FakeClient(sample_tickets)

    # Create dummy module before importing metrics
    fake_module = types.SimpleNamespace(
        create_glpi_api_client=lambda: client, GlpiApiClient=object
    )
    monkeypatch.setitem(
        sys.modules,
        "backend.application.glpi_api_client",
        fake_module,
    )

    def fake_process(data):
        df = pd.DataFrame(data)
        if "date_creation" in df.columns:
            df["date_creation"] = pd.to_datetime(df["date_creation"])
        if "date_resolved" in df.columns:
            df["date_resolved"] = pd.to_datetime(df["date_resolved"])
        return df

    fake_norm = types.SimpleNamespace(process_raw=fake_process)
    monkeypatch.setitem(
        sys.modules,
        "backend.infrastructure.glpi.normalization",
        fake_norm,
    )
    fake_redis = types.SimpleNamespace(RedisClient=object, redis_client=cache)
    monkeypatch.setitem(
        sys.modules,
        "shared.utils.redis_client",
        fake_redis,
    )

    metrics_module = importlib.import_module("app.api.metrics")
    monkeypatch.setattr(metrics_module, "redis_client", cache)

    api_pkg = importlib.import_module("app.api")
    app = FastAPI()
    app.include_router(api_pkg.router, prefix="/v1")
    return TestClient(app), client, cache, metrics_module


def test_aggregated_endpoint(test_client, monkeypatch):
    client, api_client, cache, metrics_module = test_client
    monkeypatch.setattr(
        pd.Timestamp,
        "utcnow",
        lambda: pd.Timestamp("2024-06-15", tz="UTC"),
    )
    resp = client.get("/v1/metrics/aggregated")
    assert resp.status_code == 200
    data = resp.json()
    assert data["open_tickets"] == {"N1": 1, "N2": 1}
    assert data["tickets_closed_this_month"] == {"N1": 1, "N2": 1}
    assert data["status_distribution"] == {"new": 1, "closed": 2, "pending": 1}
    # call again should hit cache
    resp = client.get("/v1/metrics/aggregated")
    assert resp.status_code == 200
    assert api_client.calls == 1


def test_error_handling(monkeypatch, test_client):
    client, api_client, cache, metrics_module = test_client

    async def fail(*args, **kwargs):
        raise RuntimeError("boom")

    monkeypatch.setattr(metrics_module, "_fetch_dataframe", fail)
    resp = client.get("/v1/metrics/aggregated")
    assert resp.status_code == 500


def test_levels_endpoint(test_client):
    client, *_ = test_client
    resp = client.get("/v1/metrics/levels")
    assert resp.status_code == 200
    assert resp.json() == {
        "N1": {"closed": 1, "new": 1, "pending": 0},
        "N2": {"closed": 1, "new": 0, "pending": 1},
        "N3": {"closed": 0, "new": 0, "pending": 0},
        "N4": {"closed": 0, "new": 0, "pending": 0},
    }


def test_levels_error(monkeypatch, test_client):
    client, _, _, metrics_module = test_client

    async def fail(*args, **kwargs):
        raise RuntimeError("boom")

    monkeypatch.setattr(metrics_module, "_fetch_dataframe", fail)
    resp = client.get("/v1/metrics/levels")
    assert resp.status_code == 500


@pytest.mark.asyncio
async def test_level_specific_endpoint(test_client, monkeypatch):
    client, api_client, cache, metrics_module = test_client
    monkeypatch.setattr(
        pd.Timestamp,
        "utcnow",
        lambda: pd.Timestamp("2024-06-15", tz="UTC"),
    )

    resp = client.get("/v1/metrics/levels/N1")
    assert resp.status_code == 200
<<<<<<< HEAD
    data = resp.json()
    assert set(data) == {
        "open_tickets",
        "tickets_closed_this_month",
        "status_distribution",
    }
    assert data["open_tickets"] == {"N1": 1}
    assert data["tickets_closed_this_month"] == {"N1": 1}
    assert data["status_distribution"] == {"new": 1, "closed": 1}
    for value in data.values():
        assert isinstance(value, dict)
        assert all(isinstance(v, int) for v in value.values())
=======
    model = metrics_module.MetricsOverview.model_validate(resp.json())
    assert model.open_tickets == {"N1": 1}
    assert model.tickets_closed_this_month == {"N1": 1}
    assert model.status_distribution == {"new": 1, "closed": 1}
>>>>>>> d14bf890

    # call again should hit cache
    resp = client.get("/v1/metrics/levels/N1")
    assert resp.status_code == 200
    assert api_client.calls == 1


def test_level_invalid(test_client):
    client, *_ = test_client
    resp = client.get("/v1/metrics/levels/N5")
<<<<<<< HEAD
    assert resp.status_code == 404
=======
    assert resp.status_code == 422


def test_level_network_failure(monkeypatch, test_client):
    client, _, _, metrics_module = test_client

    async def fail(*args, **kwargs):
        raise RuntimeError("boom")

    monkeypatch.setattr(metrics_module, "_fetch_dataframe", fail)
    resp = client.get("/v1/metrics/levels/N1")
    assert resp.status_code == 500
>>>>>>> d14bf890
<|MERGE_RESOLUTION|>--- conflicted
+++ resolved
@@ -184,7 +184,6 @@
 
     resp = client.get("/v1/metrics/levels/N1")
     assert resp.status_code == 200
-<<<<<<< HEAD
     data = resp.json()
     assert set(data) == {
         "open_tickets",
@@ -197,12 +196,6 @@
     for value in data.values():
         assert isinstance(value, dict)
         assert all(isinstance(v, int) for v in value.values())
-=======
-    model = metrics_module.MetricsOverview.model_validate(resp.json())
-    assert model.open_tickets == {"N1": 1}
-    assert model.tickets_closed_this_month == {"N1": 1}
-    assert model.status_distribution == {"new": 1, "closed": 1}
->>>>>>> d14bf890
 
     # call again should hit cache
     resp = client.get("/v1/metrics/levels/N1")
@@ -213,10 +206,7 @@
 def test_level_invalid(test_client):
     client, *_ = test_client
     resp = client.get("/v1/metrics/levels/N5")
-<<<<<<< HEAD
     assert resp.status_code == 404
-=======
-    assert resp.status_code == 422
 
 
 def test_level_network_failure(monkeypatch, test_client):
@@ -227,5 +217,4 @@
 
     monkeypatch.setattr(metrics_module, "_fetch_dataframe", fail)
     resp = client.get("/v1/metrics/levels/N1")
-    assert resp.status_code == 500
->>>>>>> d14bf890
+    assert resp.status_code == 500