--- conflicted
+++ resolved
@@ -182,17 +182,10 @@
 
     resp = client.get("/v1/metrics/levels/N1")
     assert resp.status_code == 200
-<<<<<<< HEAD
     model = metrics_module.MetricsOverview.model_validate(resp.json())
     assert model.open_tickets == {"N1": 1}
     assert model.tickets_closed_this_month == {"N1": 1}
     assert model.status_distribution == {"new": 1, "closed": 1}
-=======
-    data = resp.json()
-    assert data["open_tickets"] == 1
-    assert data["tickets_closed_this_month"] == 1
-    assert data["status_distribution"] == {"new": 1, "closed": 1}
->>>>>>> 028b5c2c
 
     # call again should hit cache
     resp = client.get("/v1/metrics/levels/N1")
@@ -203,10 +196,7 @@
 def test_level_invalid(test_client):
     client, *_ = test_client
     resp = client.get("/v1/metrics/levels/N5")
-<<<<<<< HEAD
     assert resp.status_code == 422
-=======
-    assert resp.status_code == 400
 
 
 def test_level_network_failure(monkeypatch, test_client):
@@ -217,5 +207,4 @@
 
     monkeypatch.setattr(metrics_module, "_fetch_dataframe", fail)
     resp = client.get("/v1/metrics/levels/N1")
-    assert resp.status_code == 500
->>>>>>> 028b5c2c
+    assert resp.status_code == 500