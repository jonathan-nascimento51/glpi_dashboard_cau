import asyncio as aio
import json
import os
import ssl
from contextlib import asynccontextmanager
from typing import Optional
from unittest.mock import ANY, AsyncMock, MagicMock, patch

import pytest

pytest.importorskip("aiohttp")

import aiohttp  # noqa: E402
from aiohttp import BasicAuth  # noqa: E402
from backend.infrastructure.glpi import glpi_session  # noqa: E402
from backend.infrastructure.glpi.glpi_session import (  # noqa: E402
    Credentials,
    GLPIAPIError,
    GLPIBadRequestError,
    GLPIForbiddenError,
    GLPIInternalServerError,
    GLPINotFoundError,
    GLPISession,
    GLPITooManyRequestsError,
    GLPIUnauthorizedError,
)
from shared.utils.logging import init_logging  # noqa: E402

from tests.helpers import make_cm, make_mock_response  # noqa: E402

pytest.importorskip(
    "aiohttp", reason="aiohttp package is required to run glpi_session tests"
)


@pytest.fixture(autouse=True)
def _configure_logging() -> None:
    """Ensure logging is configured for tests."""
    init_logging()


@pytest.fixture
def base_url() -> str:
    """Fixture for the base GLPI API URL."""
    return "https://glpi.company.com/apirest.php"


@pytest.fixture
def app_token() -> str:
    """Fixture for the GLPI App-Token."""
    return "test_app_token"


@pytest.fixture
def user_token() -> str:
    """Fixture for a GLPI user token."""
    return "test_user_token_123"


@pytest.fixture
def username() -> str:
    """Fixture for a GLPI username."""
    return "test_user"


@pytest.fixture
def password() -> str:
    """Fixture for a GLPI password."""
    return "test_password"


@pytest.fixture
def mock_response():
    """Return the ``make_mock_response`` helper for convenience."""

    def _factory(
        status: int,
        json_data: Optional[dict[str, object]] = None,
        raise_for_status_exc: bool = False,
    ):
        return make_mock_response(status, json_data, raise_for_status_exc)

    return _factory


class _FakeMethod:
    """Replicate an aiohttp HTTP method for testing."""

    def __init__(self) -> None:
        self._mock = MagicMock()
        self.side_effect = None

    def _resolve_effect(self, args, kwargs):
        effect = self.side_effect
        if isinstance(effect, list):
            effect = effect.pop(0) if effect else None
        return effect(*args, **kwargs) if callable(effect) else effect

    def __call__(self, *args, **kwargs):
        self._mock(*args, **kwargs)
        result = self._resolve_effect(args, kwargs)
        if result is None:
            result = make_mock_response(200, {})
        if hasattr(result, "__aenter__"):
            return result

        @asynccontextmanager
        async def cm():
            yield result

        return cm()

    def __getattr__(self, item):
        return getattr(self._mock, item)


class FakeClientSession(MagicMock):
    """Minimal ``aiohttp.ClientSession`` replacement for tests."""

    def __init__(self) -> None:
        super().__init__(spec=aiohttp.ClientSession)
        self.closed = False
        self.get = _FakeMethod()
        self.post = _FakeMethod()
        self.put = _FakeMethod()
        self.delete = _FakeMethod()
        self.request = _FakeMethod()

    async def close(self) -> None:
        self.closed = True

    async def __aenter__(self):
        return self

    async def __aexit__(self, exc_type, exc, tb):
        await self.close()

    @property
    def call_count(self) -> int:  # type: ignore[override]
        return (
            self.get.call_count
            + self.post.call_count
            + self.put.call_count
            + self.delete.call_count
            + self.request.call_count
        )

    def assert_not_called(self) -> None:  # type: ignore[override]
        if self.call_count != 0:
            raise AssertionError("Expected no HTTP calls, but some were made")


@pytest.fixture
def mock_client_session(mock_response):
    """Patch ``aiohttp.ClientSession`` to return a ``FakeClientSession``."""

    session_instance = FakeClientSession()
    with (
        patch(
            "backend.infrastructure.glpi.glpi_session.ClientSession",
            return_value=session_instance,
        ),
        patch("aiohttp.ClientSession", return_value=session_instance),
    ):
        yield session_instance


def test_credentials_require_auth(app_token):
    """Credentials without user_token or username/password should raise."""
    with pytest.raises(ValueError):
        Credentials(app_token=app_token)


def test_credentials_prioritize_user_token(app_token):
    """If both auth methods are provided, user_token wins."""
    creds = Credentials(
        app_token=app_token,
        user_token="tok",
        username="user",
        password="pw",
    )
    assert creds.user_token == "tok"
    assert creds.username is None
    assert creds.password is None


@pytest.mark.asyncio
async def test_glpi_session_context_manager_user_token_auth(
    base_url, app_token, user_token, mock_client_session, mock_response
):
    """
    Tests the GLPISession context manager when authenticating with a user token.
    Verifies session initiation, token storage, and graceful exit.
    """
    os.environ.pop("HTTP_PROXY", None)
    credentials = Credentials(app_token=app_token, user_token=user_token)
    glpi_session = GLPISession(base_url, credentials)

    # Mock the initSession call for user_token via GET with headers
    mock_client_session.get.side_effect = lambda *a, **k: make_cm(
        200, {"session_token": user_token}
    )

    async with glpi_session as session:
        assert session._session_token == user_token
        # Verify initSession was called with the user_token in the payload
        mock_client_session.get.assert_called_once_with(
            f"{base_url}/initSession",
            headers={
                "Content-Type": "application/json",
                "App-Token": app_token,
                "Authorization": f"user_token {user_token}",
            },
            proxy=ANY,
            timeout=ANY,
        )
        assert session._session is not None
        assert not session._session.closed
        assert (
            session._refresh_task is None
        )  # Proactive refresh should not start for user_token

    assert session._session_token is None
    assert session._session.closed
    # When using user_token authentication, killSession should not be called
    assert mock_client_session.call_count == 1


@pytest.mark.asyncio
async def test_glpi_session_context_manager_username_password_auth(
    base_url, app_token, username, password, mock_client_session, mock_response
):
    """
    Tests the GLPISession context manager when authenticating with username/password.
    Verifies session initiation, token storage, and graceful exit.
    """
    os.environ.pop("HTTP_PROXY", None)
    credentials = Credentials(app_token=app_token, username=username, password=password)
    glpi_session = GLPISession(base_url, credentials)

    # Mock the initSession call for username/password using GET with Basic Auth
    mock_client_session.return_value = mock_response(
        200, {"session_token": "initial_session_token"}
    )

    async with glpi_session as session:
        assert session._session_token == "initial_session_token"
        # Verify initSession was called with username/password in the payload
        mock_client_session.get.assert_called_once_with(
            f"{base_url}/initSession",
            headers={
                "Content-Type": "application/json",
                "App-Token": app_token,
                "Authorization": BasicAuth(username, password).encode(),
            },
            proxy=ANY,
            timeout=ANY,
        )
        assert session._session is not None
        assert not session._session.closed
        assert session._refresh_task is not None  # Proactive refresh should start

    assert glpi_session._session_token is None
    assert session._session.closed
    # Verify killSession was called with the correct headers as the last call
    kill_call = mock_client_session.get.call_args_list[-1]
    assert kill_call.args[0] == f"{base_url}/killSession"
    assert kill_call.kwargs["headers"] == {
        "Content-Type": "application/json",
        "Session-Token": "initial_session_token",
        "App-Token": app_token,
    }


@pytest.mark.asyncio
async def test_get_request_success(
    base_url, app_token, user_token, mock_client_session, mock_response
):
    """Tests a successful GET request through the GLPISession."""
    credentials = Credentials(app_token=app_token, user_token=user_token)
    glpi_session = GLPISession(base_url, credentials)

    mock_client_session.return_value = mock_response(
        200, {"session_token": user_token}
    )  # Mock initSession
    mock_client_session.request.return_value = mock_response(
        200, {"data": "ticket_info"}
    )

    async with glpi_session as session:
        response_data = await session.get("Ticket/123")
        assert response_data == {"data": "ticket_info"}
        mock_client_session.request.assert_called_once_with(
            "GET",
            f"{base_url}/Ticket/123",
            headers={
                "Content-Type": "application/json",
                "App-Token": app_token,
                "Session-Token": user_token,
            },
            json=None,
            params=None,
            proxy=ANY,
            timeout=ANY,
        )


@pytest.mark.asyncio
async def test_post_request_success(
    base_url, app_token, username, password, mock_client_session, mock_response
):
    """Tests a successful POST request through the GLPISession."""
    credentials = Credentials(app_token=app_token, username=username, password=password)
    glpi_session = GLPISession(base_url, credentials)

    # Mock initSession call and then the actual POST request
    mock_client_session.return_value = mock_response(
        200, {"session_token": "initial_session_token"}
    )
    mock_client_session.request.return_value = mock_response(
        201, {"id": 1}
    )  # For actual POST request

    async with glpi_session as session:
        payload = {"name": "New Ticket", "content": "Issue description"}
        response_data = await session.post("Ticket/", json_data=payload)
        assert response_data == {"id": 1}
        mock_client_session.request.assert_called_once_with(
            "POST",
            f"{base_url}/Ticket/",
            headers={
                "Content-Type": "application/json",
                "App-Token": app_token,
                "Session-Token": "initial_session_token",
            },
            json=payload,
            params=None,
            proxy=ANY,
            timeout=ANY,
        )


@pytest.mark.asyncio
async def test_put_request_success(
    base_url, app_token, user_token, mock_client_session, mock_response
):
    """Tests a successful PUT request through the GLPISession."""
    credentials = Credentials(app_token=app_token, user_token=user_token)
    glpi_session = GLPISession(base_url, credentials)

    mock_client_session.return_value = mock_response(
        200, {"session_token": user_token}
    )  # Mock initSession
    mock_client_session.request.return_value = mock_response(
        200, {"message": "updated"}
    )

    async with glpi_session as session:
        payload = {"id": 123, "name": "Updated Ticket"}
        response_data = await session.put("Ticket/123", json_data=payload)
        assert response_data == {"message": "updated"}
        mock_client_session.request.assert_called_once_with(
            "PUT",
            f"{base_url}/Ticket/123",
            headers={
                "Content-Type": "application/json",
                "App-Token": app_token,
                "Session-Token": user_token,
            },
            json=payload,
            params=None,
            proxy=ANY,
            timeout=ANY,
        )


@pytest.mark.asyncio
async def test_delete_request_success(
    base_url, app_token, user_token, mock_client_session, mock_response
):
    """Tests a successful DELETE request through the GLPISession."""
    credentials = Credentials(app_token=app_token, user_token=user_token)
    glpi_session = GLPISession(base_url, credentials)

    mock_client_session.return_value = mock_response(
        200, {"session_token": user_token}
    )  # Mock initSession
    mock_client_session.request.return_value = mock_response(
        200, {"message": "deleted"}
    )

    async with glpi_session as session:
        response_data = await session.delete("Ticket/123")
        assert response_data == {"message": "deleted"}
        mock_client_session.request.assert_called_once_with(
            "DELETE",
            f"{base_url}/Ticket/123",
            headers={
                "Content-Type": "application/json",
                "App-Token": app_token,
                "Session-Token": user_token,
            },
            json=None,
            params=None,
            proxy=ANY,
            timeout=ANY,
        )


@pytest.mark.asyncio
@pytest.mark.parametrize(
    "status_code, expected_exception",
    [
        (400, GLPIBadRequestError),
        (401, GLPIUnauthorizedError),
        (403, GLPIForbiddenError),
        (404, GLPINotFoundError),
        (429, GLPITooManyRequestsError),
        (500, GLPIInternalServerError),
    ],
)
async def test_api_error_handling(
    base_url,
    app_token,
    user_token,
    mock_client_session,
    mock_response,
    status_code,
    expected_exception,
):
    """
    Tests that custom exceptions are raised for various HTTP error status codes.
    """
    credentials = Credentials(app_token=app_token, user_token=user_token)
    glpi_session = GLPISession(base_url, credentials)

    mock_client_session.return_value = mock_response(
        200, {"session_token": user_token}
    )  # Mock initSession
    mock_client_session.request.return_value = mock_response(
        status_code, {"error": "test error"}, raise_for_status_exc=True
    )

    async with glpi_session as session:
        with pytest.raises(expected_exception) as excinfo:
            await session.get("some_endpoint")
        assert excinfo.value.status_code == status_code
        assert "test error" in str(excinfo.value)
        assert excinfo.value.response_data == {"error": "test error"}


@pytest.mark.asyncio
async def test_session_refresh_on_401_success(
    base_url, app_token, username, password, mock_client_session, mock_response
):
    """
    Tests automatic session token refresh when a 401 Unauthorized error occurs,
    followed by a successful retry.
    """
    credentials = Credentials(app_token=app_token, username=username, password=password)
    glpi_session = GLPISession(base_url, credentials)

    # Configure side_effect for mock_client_index:
    # 1. Initial initSession call (from __aenter__)
    # 2. Second initSession call (for refresh after 401)
    mock_client_session.side_effect = [
        make_cm(200, {"session_token": "expired_session_token"}),
        make_cm(200, {"session_token": "refreshed_session_token"}),
        make_cm(200, {}),
    ]

    # Configure side_effect for mock_client_session.request:
    # 1. First request attempt gets 401
    # 2. Second request attempt (after refresh) gets 200
    mock_client_session.request.side_effect = [
        make_cm(401, {"error": "Unauthorized"}, True),
        make_cm(200, {"data": "refreshed_data"}),
    ]

    async with glpi_session as session:
        # Verify initial session token
        assert session._session_token == "expired_session_token"

        response_data = await session.get("Ticket/123")
        assert response_data == {"data": "refreshed_data"}
        assert session._session_token == "refreshed_session_token"

        # Check call counts:
        # 1. Initial initSession (from __aenter__)
        # 2. First request (401)
        # 3. Refresh initSession (triggered by 401)
        # 4. Second request (successful)
        assert mock_client_session.request.call_count == 2

        # Verify the first request used the expired token
        first_request_call = mock_client_session.request.call_args_list[0]
        assert (
            first_request_call.kwargs["headers"]["Session-Token"]
            == "expired_session_token"
        )

        # Verify the second request used the refreshed token
        second_request_call = mock_client_session.request.call_args_list[1]
        assert (
            second_request_call.kwargs["headers"]["Session-Token"]
            == "refreshed_session_token"
        )

    # After exiting the context, killSession is called
    assert mock_client_session.call_count == 3


@pytest.mark.asyncio
async def test_session_refresh_on_401_failure(
    base_url, app_token, username, password, mock_client_session, mock_response
):
    """
    Tests that a GLPIUnauthorizedError is raised if session refresh fails after a 401.
    """
    credentials = Credentials(app_token=app_token, username=username, password=password)
    glpi_session = GLPISession(base_url, credentials)

    # Initial initSession call succeeds, but refresh attempt fails
    mock_client_session.side_effect = [
        make_cm(200, {"session_token": "expired_session_token"}),
        make_cm(401, {"error": "Unauthorized"}, True),
        make_cm(200, {}),
    ]

    # First request attempt gets 401
    mock_client_session.request.return_value = mock_response(
        401, {"error": "Unauthorized"}, raise_for_status_exc=True
    )

    async with glpi_session as session:
        with pytest.raises(GLPIUnauthorizedError) as excinfo:
            await session.get("Ticket/123")
        assert "failed to authenticate after multiple retries" in str(excinfo.value)
        assert excinfo.value.status_code == 401
        assert (
            mock_client_session.request.call_count == 1
        )  # Only one request attempt before giving up

    assert mock_client_session.call_count == 3  # init, refresh, killSession


@pytest.mark.asyncio
async def test_proactive_refresh_loop_username_password(
    base_url, app_token, username, password, mock_client_session, mock_response
):
    """
    Tests the proactive session refresh loop for username/password authentication.
    Uses a short refresh_interval for testing purposes.
    """
    credentials = Credentials(app_token=app_token, username=username, password=password)
    glpi_session = GLPISession(
        base_url,
        credentials,
        refresh_interval=0.2,  # type: ignore
    )  # Set a short interval

    # Mock initSession for initial and subsequent proactive refreshes
    mock_client_session.side_effect = [
        make_cm(200, {"session_token": "initial_token"}),
        make_cm(200, {"session_token": "proactive_token_1"}),
        make_cm(200, {"session_token": "proactive_token_2"}),
        make_cm(200, {}),
    ]

    async with glpi_session as session:
        assert session._session_token == "initial_token"
        await aio.sleep(0.25)  # Wait for first proactive refresh
        assert session._session_token != "initial_token"
        await aio.sleep(0.25)  # Wait for second proactive refresh
        assert session._session_token == "proactive_token_2"

    # Check that get was called for init + two refreshes + killSession
    assert mock_client_session.call_count == 4


@pytest.mark.asyncio
async def test_kill_session_no_token(base_url, app_token, mock_client_session):
    """_kill_session should do nothing if no token is set."""
    creds = Credentials(app_token=app_token, user_token="tok")
    session = GLPISession(base_url, creds)
    session._session = mock_client_session
    session._session_token = None
    await session._kill_session()
    mock_client_session.assert_not_called()


@pytest.mark.asyncio
async def test_kill_session_success(
    base_url, app_token, user_token, mock_client_session, mock_response
):
    """_kill_session should call the endpoint and clear the token."""
    creds = Credentials(app_token=app_token, user_token=user_token)
    session = GLPISession(base_url, creds)
    session._session = mock_client_session
    session._session_token = user_token
    mock_client_session.return_value = mock_response(200, {})
    await session._kill_session()
    mock_client_session.get.assert_called_once_with(
        f"{base_url}/killSession",
        headers={
            "Content-Type": "application/json",
            "Session-Token": user_token,
            "App-Token": app_token,
        },
        proxy=ANY,
        timeout=ANY,
    )
    assert session._session_token is None


@pytest.mark.asyncio
async def test_aexit_suppresses_cancellation(
    base_url, app_token, username, password, mock_client_session, mock_response
):
    """Cancellation of the refresh loop should not propagate errors."""

    credentials = Credentials(app_token=app_token, username=username, password=password)
    glpi_session = GLPISession(base_url, credentials, refresh_interval=3600)

    mock_client_session.get.return_value = make_cm(200, {})

    async def sleep_forever() -> None:
        await aio.sleep(10)

    async def fake_refresh():
        glpi_session._session_token = "tok"

    with (
        patch.object(glpi_session, "_proactive_refresh_loop", sleep_forever),
        patch.object(
            glpi_session,
            "_refresh_session_token",
            new=AsyncMock(side_effect=fake_refresh),
        ),
    ):
        async with glpi_session as session:
            assert session._refresh_task is not None

    assert glpi_session._session_token is None
    assert glpi_session._session is not None and glpi_session._session.closed
    assert glpi_session._refresh_task is not None and glpi_session._refresh_task.done()


@pytest.mark.asyncio
async def test_request_network_error(
    base_url, app_token, user_token, mock_client_session, mock_response
):
    """Network errors trigger retries and eventually succeed."""

    creds = Credentials(app_token=app_token, user_token=user_token)
    glpi_session = GLPISession(base_url, creds)

    # initSession succeeds
    mock_client_session.get.side_effect = lambda *a, **k: make_cm(
        200, {"session_token": user_token}
    )

    err = aiohttp.ClientConnectionError("fail")

    def side_effect(*args, **kwargs):
        if side_effect.calls < 2:  # type: ignore[attr-defined]
            side_effect.calls += 1  # type: ignore[attr-defined]
            raise err
        return mock_response(200, {"data": {"id": 1}})

    side_effect.calls = 0  # type: ignore[attr-defined]
    mock_client_session.request.side_effect = side_effect

    with patch("asyncio.sleep", new=AsyncMock()):
        async with glpi_session as session:
            with pytest.raises(GLPIAPIError):
                await session.get("Ticket/1")

    assert mock_client_session.request.call_count == 1


@pytest.mark.asyncio
async def test_verify_ssl_disabled_passes_ssl_false(
    base_url, app_token, user_token, mock_response
):
    with (
        patch("backend.infrastructure.glpi.glpi_session.ClientSession") as session_cls,
        patch("aiohttp.ClientSession") as aiohttp_session_cls,
        patch("backend.infrastructure.glpi.glpi_session.TCPConnector") as connector_cls,
    ):
        session_instance = MagicMock()
        session_instance.closed = False
        session_instance.close = AsyncMock()

        @asynccontextmanager
        async def default_ctx():
            yield mock_response(200, {"session_token": user_token})

        session_instance.get = MagicMock(return_value=default_ctx())
        session_instance.request = MagicMock(return_value=default_ctx())
        session_instance.__aenter__ = AsyncMock(return_value=session_instance)
        session_instance.__aexit__ = AsyncMock(return_value=None)
        session_cls.return_value = session_instance
        aiohttp_session_cls.return_value = session_instance
        connector_cls.return_value = MagicMock()

        creds = Credentials(app_token=app_token, user_token=user_token)
        glpi_session = GLPISession(base_url, creds, verify_ssl=False)
        async with glpi_session as session:
            await session.get("Ticket/1")

        connector_cls.assert_called_with(ssl=False)
        session_instance.get.assert_any_call(
            f"{base_url}/initSession",
            headers={
                "Content-Type": "application/json",
                "App-Token": app_token,
                "Authorization": f"user_token {user_token}",
            },
            proxy=ANY,
            timeout=ANY,
            ssl=ANY,
        )
        session_instance.request.assert_called_with(
            "GET",
            f"{base_url}/Ticket/1",
            headers={
                "Content-Type": "application/json",
                "App-Token": app_token,
                "Session-Token": user_token,
            },
            json=None,
            params=None,
            proxy=ANY,
            timeout=ANY,
            ssl=False,
        )


@pytest.mark.asyncio
async def test_custom_ssl_context_passed_through(
    base_url, app_token, user_token, mock_response
):
    ctx = ssl.create_default_context()
    with (
        patch("backend.infrastructure.glpi.glpi_session.ClientSession") as session_cls,
        patch("aiohttp.ClientSession") as aiohttp_session_cls,
        patch("backend.infrastructure.glpi.glpi_session.TCPConnector") as connector_cls,
    ):
        session_instance = MagicMock()
        session_instance.closed = False
        session_instance.close = AsyncMock()

        @asynccontextmanager
        async def default_ctx():
            yield mock_response(200, {"session_token": user_token})

        session_instance.get = MagicMock(return_value=default_ctx())
        session_instance.request = MagicMock(return_value=default_ctx())
        session_instance.__aenter__ = AsyncMock(return_value=session_instance)
        session_instance.__aexit__ = AsyncMock(return_value=None)
        session_cls.return_value = session_instance
        aiohttp_session_cls.return_value = session_instance
        connector_cls.return_value = MagicMock()

        creds = Credentials(app_token=app_token, user_token=user_token)
        glpi_session = GLPISession(base_url, creds, ssl_context=ctx)
        async with glpi_session as session:
            await session.get("Ticket/1")

        connector_cls.assert_called_with(ssl=ctx)
        session_instance.get.assert_any_call(
            f"{base_url}/initSession",
            headers={
                "Content-Type": "application/json",
                "App-Token": app_token,
                "Authorization": f"user_token {user_token}",
            },
            proxy=ANY,
            timeout=ANY,
            ssl=ctx,
        )
        session_instance.request.assert_called_with(
            "GET",
            f"{base_url}/Ticket/1",
            headers={
                "Content-Type": "application/json",
                "App-Token": app_token,
                "Session-Token": user_token,
            },
            json=None,
            params=None,
            proxy=ANY,
            timeout=ANY,
            ssl=ctx,
        )


@pytest.mark.asyncio
async def test_open_session_tool_error(monkeypatch):
    class BadSession:
        async def __aenter__(self):
            raise RuntimeError("boom")

        async def __aexit__(self, exc_type, exc, tb):
            return False

    monkeypatch.setattr(glpi_session, "GLPISession", lambda *a, **k: BadSession())
    creds = glpi_session.Credentials(app_token="a", user_token="u")
    params = glpi_session.SessionParams(base_url="http://x", credentials=creds)
    out = await glpi_session.open_session_tool(params)
    data = json.loads(out)
    assert data["error"]["details"] == "boom"


@pytest.mark.asyncio
@pytest.mark.asyncio
async def test_request_retries_on_server_error_success(
    base_url,
    app_token,
    user_token,
    mock_client_session,
    mock_response,
):
    """Retries on 5xx errors and eventually returns the response."""
    creds = Credentials(app_token=app_token, user_token=user_token)
    session = GLPISession(base_url, creds)

    mock_client_session.get.return_value = mock_response(
        200, {"session_token": user_token}
    )
    mock_client_session.request.side_effect = [
        mock_response(500, {"error": "boom"}, raise_for_status_exc=True),
        mock_response(503, {"error": "down"}, raise_for_status_exc=True),
        mock_response(200, {"ok": True}),
    ]

    with patch("asyncio.sleep", new=AsyncMock()):
        async with session as glpi:
            data = await glpi.get("Ticket/1")
            assert data == {"ok": True}

    assert mock_client_session.request.call_count == 3


@pytest.mark.asyncio
async def test_circuit_breaker_opens_after_consecutive_failures(
    base_url,
    app_token,
    user_token,
    mock_client_session,
    mock_response,
):
    """Circuit breaker opens after repeated server errors."""
    pytest.importorskip("pybreaker")
    import pybreaker
    from shared.utils.resilience import breaker

    # Reset breaker state for this test to ensure it's closed.
    breaker.close()

    creds = Credentials(app_token=app_token, user_token=user_token)
    session = GLPISession(base_url, creds)

    mock_client_session.get.side_effect = lambda *a, **k: make_cm(
        200, {"session_token": user_token}
    )
    # The decorated `_request` method will be called. We need it to fail
    # consistently to trigger the breaker. Let's provide enough failing responses.
    # The number of failures needed depends on `breaker.fail_max` and any
    # retries from the decorator. We'll provide plenty.
    mock_client_session.request.side_effect = [
        mock_response(500, {"error": "boom"}, raise_for_status_exc=True)
    ] * 20  # Provide more than enough failing responses

    with patch("asyncio.sleep", new=AsyncMock()):
        async with session as glpi:
            # Loop up to the breaker's failure threshold.
            for _ in range(breaker.fail_max):
                with pytest.raises(GLPIInternalServerError):
                    # Call the method directly. The resilience logic is handled
                    # by the @retry_api_call decorator on the _request method.
                    await glpi.get("Ticket/1")

    # After `fail_max` consecutive failures, the breaker should be open.
    assert breaker.current_state == pybreaker.STATE_OPEN
    # Clean up for subsequent tests.
    breaker.close()


@pytest.mark.asyncio
async def test_get_full_session_success(
    base_url, app_token, user_token, mock_client_session, mock_response
):
    """get_full_session should return session details."""

    creds = Credentials(app_token=app_token, user_token=user_token)
    session = GLPISession(base_url, creds)

    mock_client_session.get.side_effect = [
        make_cm(200, {"session_token": user_token}),
        make_cm(200, {}),
    ]
    mock_client_session.request.return_value = make_cm(200, {"session": "info"})

    async with session as glpi:
        data = await glpi.get_full_session()
        assert data == {"session": "info"}
        mock_client_session.request.assert_called_once_with(
            "GET",
            f"{base_url}/getFullSession",
            headers={
                "Content-Type": "application/json",
                "App-Token": app_token,
                "Session-Token": user_token,
            },
            json=None,
            params=None,
            proxy=ANY,
            timeout=ANY,
        )


@pytest.mark.asyncio
async def test_get_full_session_error(
    base_url, app_token, user_token, mock_client_session, mock_response
):
    """get_full_session should raise mapped errors."""

    creds = Credentials(app_token=app_token, user_token=user_token)
    session = GLPISession(base_url, creds)

    mock_client_session.get.side_effect = [
        make_cm(200, {"session_token": user_token}),
        make_cm(200, {}),
    ]
    mock_client_session.request.return_value = make_cm(403, {"message": "no"}, True)

    async with session as glpi:
        with pytest.raises(GLPIForbiddenError):
            await glpi.get_full_session()


@pytest.mark.asyncio
<<<<<<< HEAD
async def test_context_exit_triggers_kill_session(
    base_url,
    app_token,
    username,
    password,
    mock_client_session,
    mock_response,
):
    """killSession is called and the token cleared when exiting."""
    creds = Credentials(app_token=app_token, username=username, password=password)
    session = GLPISession(base_url, creds)

    mock_client_session.get.side_effect = [
        make_cm(200, {"session_token": "active_token"}),
        make_cm(200, {}),
    ]

    async with session:
        assert session._session_token == "active_token"

    kill_call = mock_client_session.get.call_args_list[-1]
    assert kill_call.args[0] == f"{base_url}/killSession"
    assert kill_call.kwargs["headers"] == {
        "Content-Type": "application/json",
        "Session-Token": "active_token",
        "App-Token": app_token,
    }
    assert session._session_token is None
=======
async def test_non_json_response_raises_error(
    base_url, app_token, user_token, mock_client_session, mock_response
):
    """HTML responses should raise ``GLPIAPIError`` with text snippet."""

    creds = Credentials(app_token=app_token, user_token=user_token)
    session = GLPISession(base_url, creds)

    mock_client_session.get.side_effect = lambda *a, **k: make_cm(
        200, {"session_token": user_token}
    )

    bad_resp = make_mock_response(200, {})
    bad_resp.headers = {"Content-Type": "text/html"}
    bad_resp.text = AsyncMock(return_value="<html>fail</html>")
    mock_client_session.request.side_effect = lambda *a, **k: bad_resp

    async with session as glpi:
        with pytest.raises(GLPIAPIError) as excinfo:
            await glpi.get("Ticket/1")
        assert excinfo.value.status_code == 200
        assert excinfo.value.response_data == {"text": "<html>fail</html>"}
>>>>>>> 0f31b819
<|MERGE_RESOLUTION|>--- conflicted
+++ resolved
@@ -942,36 +942,6 @@
 
 
 @pytest.mark.asyncio
-<<<<<<< HEAD
-async def test_context_exit_triggers_kill_session(
-    base_url,
-    app_token,
-    username,
-    password,
-    mock_client_session,
-    mock_response,
-):
-    """killSession is called and the token cleared when exiting."""
-    creds = Credentials(app_token=app_token, username=username, password=password)
-    session = GLPISession(base_url, creds)
-
-    mock_client_session.get.side_effect = [
-        make_cm(200, {"session_token": "active_token"}),
-        make_cm(200, {}),
-    ]
-
-    async with session:
-        assert session._session_token == "active_token"
-
-    kill_call = mock_client_session.get.call_args_list[-1]
-    assert kill_call.args[0] == f"{base_url}/killSession"
-    assert kill_call.kwargs["headers"] == {
-        "Content-Type": "application/json",
-        "Session-Token": "active_token",
-        "App-Token": app_token,
-    }
-    assert session._session_token is None
-=======
 async def test_non_json_response_raises_error(
     base_url, app_token, user_token, mock_client_session, mock_response
 ):
@@ -993,5 +963,4 @@
         with pytest.raises(GLPIAPIError) as excinfo:
             await glpi.get("Ticket/1")
         assert excinfo.value.status_code == 200
-        assert excinfo.value.response_data == {"text": "<html>fail</html>"}
->>>>>>> 0f31b819
+        assert excinfo.value.response_data == {"text": "<html>fail</html>"}