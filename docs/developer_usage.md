# Guia Completo de Uso para Desenvolvedores

Este documento resume todos os componentes do projeto **GLPI Dashboard CAU**, explicando como executá-los, testá-los e estender suas funcionalidades.

## Visão Geral

A aplicação coleta dados do GLPI via REST API, normaliza resultados em PostgreSQL/Redis e disponibiliza um painel interativo em Dash. Há também um serviço `worker.py` que expõe endpoints REST e GraphQL.

Principais módulos do projeto:

| Arquivo | Função |
| ------- | ------ |
| `src/backend/infrastructure/glpi/glpi_session.py` | Cliente assíncrono para autenticação e chamadas à API GLPI |
| `src/backend/application/glpi_api_client.py` | Interface de alto nível que usa `GLPISession` para obter tickets completos |
| `src/backend/infrastructure/glpi/normalization.py` | Normaliza tickets em `pandas.DataFrame` e gera JSON |
| `src/frontend/layout/layout.py` | Layout e callbacks do dashboard em Dash |
| `src/backend/services/worker_api.py` | Lógica de cache e métricas usadas pelo `worker.py` |
| `shared/config/settings.py` | Carrega variáveis de ambiente (GLPI, DB, Redis) |
| `src/frontend/react_app/` | Projeto Next.js que consome o worker API |

Os módulos da Anti-Corruption Layer residem em `src/backend/adapters`. Importe-os diretamente desse pacote. O antigo `glpi_adapter.py` foi removido durante a refatoração.

Scripts utilitários residem em `scripts/` organizados por categoria, como `setup/init_db.py`, `fetch/fetch_tickets.py` e `etl/filters.py`.

## Configuração

1. **Instalar dependências**:

   ```bash
   python -m pip install --upgrade pip
   pip install --no-cache-dir --upgrade -r requirements.txt -r requirements-dev.txt
   pip install -e .  # importa pacotes da pasta src
   pip install opentelemetry-instrumentation-fastapi opentelemetry-instrumentation-logging
   pre-commit install
   ```

2. **Criar `.env`**:

   ```bash
   python scripts/setup/setup_env.py
   ```

   Ajuste tokens GLPI, credenciais de banco e host do Redis.
   Carregue essas variáveis em seus scripts com `python-dotenv`:

   ```python
   from dotenv import load_dotenv
   load_dotenv()
   ```

3. **Inicializar banco**:

   ```bash
   make init-db
   ```

## Executando o Dashboard

Inicie o servidor Dash com:

```bash
python dashboard_app.py
```

A interface ficará disponível em <http://127.0.0.1:8050>. Use o endpoint `/ping` para verificação de saúde.

## Executando o Worker API

O serviço FastAPI roda com:

```bash
python worker.py
```

Endpoints relevantes:

- `/v1/tickets` – lista completa de chamados
 - A resposta inclui os campos `priority` e `requester` em formato textual.
- `/v1/metrics/summary` – contagem de abertos/fechados
- `/v1/graphql/` – versão GraphQL
- `/v1/cache/stats` – estatísticas de cache

Exemplo de retorno:

```json
[
  {
    "id": 7,
    "title": "Falha no proxy",
    "status": "Closed",
    "priority": "Medium",
    "requester": "Alice"
  }
]
```

## Utilizando o ETL

Para gerar um dump de tickets em JSON ou Parquet:

```bash
python scripts/fetch/fetch_tickets.py --output data/tickets.json
python -m cli.tickets_groups --since 2025-06-01 --until 2025-06-30 --outfile grupos.parquet
```

Consulte `src/backend/infrastructure/glpi/normalization.py` para transformar os dados em DataFrame.

## Atualizando a Knowledge Base

O worker lê o arquivo definido em `KNOWLEDGE_BASE_FILE` para servir erros
conhecidos. Por padrão o caminho é `docs/knowledge_base_errors.md`.

1. Edite esse arquivo adicionando novas entradas em Markdown.
2. Se mover o arquivo, ajuste `KNOWLEDGE_BASE_FILE` no `.env` ou
   `.env.example`.
3. Reinicie o `worker.py` para que o conteúdo seja recarregado.

É possível consultar o material via endpoint `GET /v1/knowledge-base`.

## Testes e Lint

Execute toda a suíte de testes com cobertura:

```bash
make test
```

Before running the tests, **install the dependencies from both** `requirements.txt` **and** `requirements-dev.txt`, then install the project in editable mode so imports resolve correctly:

```bash
pip install -r requirements.txt -r requirements-dev.txt
pip install -e .
pip install aiohttp  # required for glpi_session tests
```

The `make test` target automatically installs these requirement files before running pytest.

Rodar apenas lint:

```bash
black --check .
flake8 .
```

## Docker

A execução completa pode ser feita via Compose:

```bash
docker compose up
```

Certifique-se de que o plugin Docker Compose esteja instalado; caso
`docker compose` não esteja disponível, instale o pacote `docker-compose-plugin`
ou atualize seu Docker Engine.

Isso sobe PostgreSQL, Redis, o `worker` e o dashboard em portas 8000 e 5174.

## Estrutura de Pastas

```plaintext
├── src/
│   ├── backend/   # serviços FastAPI e integrações GLPI
│   ├── frontend/  # layout do dashboard em Dash
│   ├── frontend/react_app/  # projeto React/Next.js
│   └── shared/    # modelos e utilidades comuns
├── examples/      # códigos de referência e testes
├── tests/         # suíte pytest
├── scripts/       # utilidades de linha de comando
├── data/          # dumps temporários
└── docs/          # documentação adicional
```

Para detalhes de arquitetura e troubleshooting, consulte também:

- `docs/run_local.md`
- `docs/error_map.md`
- `docs/revisao_arquitetural_glpi_dashboard.md`
- `docs/windows_dev_setup.md`

## React Query e hooks personalizados

A dashboard React emprega [@tanstack/react-query](https://tanstack.com/query)
para cache e sincronização em segundo plano.

### QueryClientProvider

O `QueryClient` é criado em `src/frontend/react_app/src/lib/queryClient.ts` e fornecido ao
`QueryClientProvider` dentro de `src/frontend/react_app/src/main.tsx`:

```tsx
import { QueryClientProvider } from '@tanstack/react-query'
import { queryClient } from '@/lib/queryClient'

root.render(
  <React.StrictMode>
    <QueryClientProvider client={queryClient}>
      <App />
    </QueryClientProvider>
  </React.StrictMode>,
)
```

Altere as opções padrão do `queryClient` nesse arquivo para ajustar
`staleTime` ou `cacheTime` conforme necessário.

### Padrão de uso do `useApiQuery`

O helper `useApiQuery` padroniza chamadas ao worker API. Ele recebe uma
`queryKey`, o `endpoint` e, opcionalmente, um objeto de opções do React Query:

```ts
const { data, isLoading } = useApiQuery(['tickets'], '/v1/tickets')
```

Se precisar passar opções criadas inline, serializá-las ou extraia-as para uma
constante para evitar re-renderizações extras.

Internamente a função usa o `fetch` nativo e monta a URL com
<<<<<<< HEAD
`VITE_API_BASE_URL` (aceitando `NEXT_PUBLIC_API_BASE_URL` para retrocompatibilidade).
=======
`VITE_API_BASE_URL`.
>>>>>>> e0fffc22

### Exemplos de novos hooks

Crie funções que reutilizem `useApiQuery` ou `useQuery` quando você precisar
de lógica adicional:

```ts
export function useUsuarios() {
  return useApiQuery(['usuarios'], '/usuarios')
}
```

Para atualizar dados manualmente, invoque
`queryClient.invalidateQueries(['usuarios'])` ou atualize o cache com
`queryClient.setQueryData`.

### Cache e estratégias de invalidação

O React Query segue a estratégia *stale-while-revalidate*: o cache é exibido
imediatamente enquanto uma nova solicitação é executada em segundo plano.
Defina `staleTime` para controlar quando os dados tornam-se obsoletos e use
`invalidateQueries` após operações de gravação. Também é possível definir
`refetchInterval` em hooks específicos para manter métricas em tempo real.

### Storybook

Para visualizar os componentes React de forma isolada, execute:

```bash
cd src/frontend/react_app
npm run storybook
```

Este comando abre a interface em <http://localhost:6006> (porta padrão, configurável). Utilize as histórias
para validar diferentes estados (carregando, erro, sucesso) antes de integrar
ao fluxo principal.

### Executando o Rope codemod

Refatorações estruturais podem ser automatizadas com `scripts/run_py_codemod.sh`. O script usa o `refactor_move.py` da biblioteca Rope para mover módulos e atualizar os imports automaticamente.

Antes de rodar o utilitário instale o Rope:

```bash
pip install rope
```

Execute o script informando o arquivo de origem e o diretório de destino:

```bash
./scripts/run_py_codemod.sh caminho/original.py pasta_destino/
```
<|MERGE_RESOLUTION|>--- conflicted
+++ resolved
@@ -1,276 +1,272 @@
-# Guia Completo de Uso para Desenvolvedores
-
-Este documento resume todos os componentes do projeto **GLPI Dashboard CAU**, explicando como executá-los, testá-los e estender suas funcionalidades.
-
-## Visão Geral
-
-A aplicação coleta dados do GLPI via REST API, normaliza resultados em PostgreSQL/Redis e disponibiliza um painel interativo em Dash. Há também um serviço `worker.py` que expõe endpoints REST e GraphQL.
-
-Principais módulos do projeto:
-
-| Arquivo | Função |
-| ------- | ------ |
-| `src/backend/infrastructure/glpi/glpi_session.py` | Cliente assíncrono para autenticação e chamadas à API GLPI |
-| `src/backend/application/glpi_api_client.py` | Interface de alto nível que usa `GLPISession` para obter tickets completos |
-| `src/backend/infrastructure/glpi/normalization.py` | Normaliza tickets em `pandas.DataFrame` e gera JSON |
-| `src/frontend/layout/layout.py` | Layout e callbacks do dashboard em Dash |
-| `src/backend/services/worker_api.py` | Lógica de cache e métricas usadas pelo `worker.py` |
-| `shared/config/settings.py` | Carrega variáveis de ambiente (GLPI, DB, Redis) |
-| `src/frontend/react_app/` | Projeto Next.js que consome o worker API |
-
-Os módulos da Anti-Corruption Layer residem em `src/backend/adapters`. Importe-os diretamente desse pacote. O antigo `glpi_adapter.py` foi removido durante a refatoração.
-
-Scripts utilitários residem em `scripts/` organizados por categoria, como `setup/init_db.py`, `fetch/fetch_tickets.py` e `etl/filters.py`.
-
-## Configuração
-
-1. **Instalar dependências**:
-
-   ```bash
-   python -m pip install --upgrade pip
-   pip install --no-cache-dir --upgrade -r requirements.txt -r requirements-dev.txt
-   pip install -e .  # importa pacotes da pasta src
-   pip install opentelemetry-instrumentation-fastapi opentelemetry-instrumentation-logging
-   pre-commit install
-   ```
-
-2. **Criar `.env`**:
-
-   ```bash
-   python scripts/setup/setup_env.py
-   ```
-
-   Ajuste tokens GLPI, credenciais de banco e host do Redis.
-   Carregue essas variáveis em seus scripts com `python-dotenv`:
-
-   ```python
-   from dotenv import load_dotenv
-   load_dotenv()
-   ```
-
-3. **Inicializar banco**:
-
-   ```bash
-   make init-db
-   ```
-
-## Executando o Dashboard
-
-Inicie o servidor Dash com:
-
-```bash
-python dashboard_app.py
-```
-
-A interface ficará disponível em <http://127.0.0.1:8050>. Use o endpoint `/ping` para verificação de saúde.
-
-## Executando o Worker API
-
-O serviço FastAPI roda com:
-
-```bash
-python worker.py
-```
-
-Endpoints relevantes:
-
-- `/v1/tickets` – lista completa de chamados
- - A resposta inclui os campos `priority` e `requester` em formato textual.
-- `/v1/metrics/summary` – contagem de abertos/fechados
-- `/v1/graphql/` – versão GraphQL
-- `/v1/cache/stats` – estatísticas de cache
-
-Exemplo de retorno:
-
-```json
-[
-  {
-    "id": 7,
-    "title": "Falha no proxy",
-    "status": "Closed",
-    "priority": "Medium",
-    "requester": "Alice"
-  }
-]
-```
-
-## Utilizando o ETL
-
-Para gerar um dump de tickets em JSON ou Parquet:
-
-```bash
-python scripts/fetch/fetch_tickets.py --output data/tickets.json
-python -m cli.tickets_groups --since 2025-06-01 --until 2025-06-30 --outfile grupos.parquet
-```
-
-Consulte `src/backend/infrastructure/glpi/normalization.py` para transformar os dados em DataFrame.
-
-## Atualizando a Knowledge Base
-
-O worker lê o arquivo definido em `KNOWLEDGE_BASE_FILE` para servir erros
-conhecidos. Por padrão o caminho é `docs/knowledge_base_errors.md`.
-
-1. Edite esse arquivo adicionando novas entradas em Markdown.
-2. Se mover o arquivo, ajuste `KNOWLEDGE_BASE_FILE` no `.env` ou
-   `.env.example`.
-3. Reinicie o `worker.py` para que o conteúdo seja recarregado.
-
-É possível consultar o material via endpoint `GET /v1/knowledge-base`.
-
-## Testes e Lint
-
-Execute toda a suíte de testes com cobertura:
-
-```bash
-make test
-```
-
-Before running the tests, **install the dependencies from both** `requirements.txt` **and** `requirements-dev.txt`, then install the project in editable mode so imports resolve correctly:
-
-```bash
-pip install -r requirements.txt -r requirements-dev.txt
-pip install -e .
-pip install aiohttp  # required for glpi_session tests
-```
-
-The `make test` target automatically installs these requirement files before running pytest.
-
-Rodar apenas lint:
-
-```bash
-black --check .
-flake8 .
-```
-
-## Docker
-
-A execução completa pode ser feita via Compose:
-
-```bash
-docker compose up
-```
-
-Certifique-se de que o plugin Docker Compose esteja instalado; caso
-`docker compose` não esteja disponível, instale o pacote `docker-compose-plugin`
-ou atualize seu Docker Engine.
-
-Isso sobe PostgreSQL, Redis, o `worker` e o dashboard em portas 8000 e 5174.
-
-## Estrutura de Pastas
-
-```plaintext
-├── src/
-│   ├── backend/   # serviços FastAPI e integrações GLPI
-│   ├── frontend/  # layout do dashboard em Dash
-│   ├── frontend/react_app/  # projeto React/Next.js
-│   └── shared/    # modelos e utilidades comuns
-├── examples/      # códigos de referência e testes
-├── tests/         # suíte pytest
-├── scripts/       # utilidades de linha de comando
-├── data/          # dumps temporários
-└── docs/          # documentação adicional
-```
-
-Para detalhes de arquitetura e troubleshooting, consulte também:
-
-- `docs/run_local.md`
-- `docs/error_map.md`
-- `docs/revisao_arquitetural_glpi_dashboard.md`
-- `docs/windows_dev_setup.md`
-
-## React Query e hooks personalizados
-
-A dashboard React emprega [@tanstack/react-query](https://tanstack.com/query)
-para cache e sincronização em segundo plano.
-
-### QueryClientProvider
-
-O `QueryClient` é criado em `src/frontend/react_app/src/lib/queryClient.ts` e fornecido ao
-`QueryClientProvider` dentro de `src/frontend/react_app/src/main.tsx`:
-
-```tsx
-import { QueryClientProvider } from '@tanstack/react-query'
-import { queryClient } from '@/lib/queryClient'
-
-root.render(
-  <React.StrictMode>
-    <QueryClientProvider client={queryClient}>
-      <App />
-    </QueryClientProvider>
-  </React.StrictMode>,
-)
-```
-
-Altere as opções padrão do `queryClient` nesse arquivo para ajustar
-`staleTime` ou `cacheTime` conforme necessário.
-
-### Padrão de uso do `useApiQuery`
-
-O helper `useApiQuery` padroniza chamadas ao worker API. Ele recebe uma
-`queryKey`, o `endpoint` e, opcionalmente, um objeto de opções do React Query:
-
-```ts
-const { data, isLoading } = useApiQuery(['tickets'], '/v1/tickets')
-```
-
-Se precisar passar opções criadas inline, serializá-las ou extraia-as para uma
-constante para evitar re-renderizações extras.
-
-Internamente a função usa o `fetch` nativo e monta a URL com
-<<<<<<< HEAD
-`VITE_API_BASE_URL` (aceitando `NEXT_PUBLIC_API_BASE_URL` para retrocompatibilidade).
-=======
-`VITE_API_BASE_URL`.
->>>>>>> e0fffc22
-
-### Exemplos de novos hooks
-
-Crie funções que reutilizem `useApiQuery` ou `useQuery` quando você precisar
-de lógica adicional:
-
-```ts
-export function useUsuarios() {
-  return useApiQuery(['usuarios'], '/usuarios')
-}
-```
-
-Para atualizar dados manualmente, invoque
-`queryClient.invalidateQueries(['usuarios'])` ou atualize o cache com
-`queryClient.setQueryData`.
-
-### Cache e estratégias de invalidação
-
-O React Query segue a estratégia *stale-while-revalidate*: o cache é exibido
-imediatamente enquanto uma nova solicitação é executada em segundo plano.
-Defina `staleTime` para controlar quando os dados tornam-se obsoletos e use
-`invalidateQueries` após operações de gravação. Também é possível definir
-`refetchInterval` em hooks específicos para manter métricas em tempo real.
-
-### Storybook
-
-Para visualizar os componentes React de forma isolada, execute:
-
-```bash
-cd src/frontend/react_app
-npm run storybook
-```
-
-Este comando abre a interface em <http://localhost:6006> (porta padrão, configurável). Utilize as histórias
-para validar diferentes estados (carregando, erro, sucesso) antes de integrar
-ao fluxo principal.
-
-### Executando o Rope codemod
-
-Refatorações estruturais podem ser automatizadas com `scripts/run_py_codemod.sh`. O script usa o `refactor_move.py` da biblioteca Rope para mover módulos e atualizar os imports automaticamente.
-
-Antes de rodar o utilitário instale o Rope:
-
-```bash
-pip install rope
-```
-
-Execute o script informando o arquivo de origem e o diretório de destino:
-
-```bash
-./scripts/run_py_codemod.sh caminho/original.py pasta_destino/
-```
+# Guia Completo de Uso para Desenvolvedores
+
+Este documento resume todos os componentes do projeto **GLPI Dashboard CAU**, explicando como executá-los, testá-los e estender suas funcionalidades.
+
+## Visão Geral
+
+A aplicação coleta dados do GLPI via REST API, normaliza resultados em PostgreSQL/Redis e disponibiliza um painel interativo em Dash. Há também um serviço `worker.py` que expõe endpoints REST e GraphQL.
+
+Principais módulos do projeto:
+
+| Arquivo | Função |
+| ------- | ------ |
+| `src/backend/infrastructure/glpi/glpi_session.py` | Cliente assíncrono para autenticação e chamadas à API GLPI |
+| `src/backend/application/glpi_api_client.py` | Interface de alto nível que usa `GLPISession` para obter tickets completos |
+| `src/backend/infrastructure/glpi/normalization.py` | Normaliza tickets em `pandas.DataFrame` e gera JSON |
+| `src/frontend/layout/layout.py` | Layout e callbacks do dashboard em Dash |
+| `src/backend/services/worker_api.py` | Lógica de cache e métricas usadas pelo `worker.py` |
+| `shared/config/settings.py` | Carrega variáveis de ambiente (GLPI, DB, Redis) |
+| `src/frontend/react_app/` | Projeto Next.js que consome o worker API |
+
+Os módulos da Anti-Corruption Layer residem em `src/backend/adapters`. Importe-os diretamente desse pacote. O antigo `glpi_adapter.py` foi removido durante a refatoração.
+
+Scripts utilitários residem em `scripts/` organizados por categoria, como `setup/init_db.py`, `fetch/fetch_tickets.py` e `etl/filters.py`.
+
+## Configuração
+
+1. **Instalar dependências**:
+
+   ```bash
+   python -m pip install --upgrade pip
+   pip install --no-cache-dir --upgrade -r requirements.txt -r requirements-dev.txt
+   pip install -e .  # importa pacotes da pasta src
+   pip install opentelemetry-instrumentation-fastapi opentelemetry-instrumentation-logging
+   pre-commit install
+   ```
+
+2. **Criar `.env`**:
+
+   ```bash
+   python scripts/setup/setup_env.py
+   ```
+
+   Ajuste tokens GLPI, credenciais de banco e host do Redis.
+   Carregue essas variáveis em seus scripts com `python-dotenv`:
+
+   ```python
+   from dotenv import load_dotenv
+   load_dotenv()
+   ```
+
+3. **Inicializar banco**:
+
+   ```bash
+   make init-db
+   ```
+
+## Executando o Dashboard
+
+Inicie o servidor Dash com:
+
+```bash
+python dashboard_app.py
+```
+
+A interface ficará disponível em <http://127.0.0.1:8050>. Use o endpoint `/ping` para verificação de saúde.
+
+## Executando o Worker API
+
+O serviço FastAPI roda com:
+
+```bash
+python worker.py
+```
+
+Endpoints relevantes:
+
+- `/v1/tickets` – lista completa de chamados
+ - A resposta inclui os campos `priority` e `requester` em formato textual.
+- `/v1/metrics/summary` – contagem de abertos/fechados
+- `/v1/graphql/` – versão GraphQL
+- `/v1/cache/stats` – estatísticas de cache
+
+Exemplo de retorno:
+
+```json
+[
+  {
+    "id": 7,
+    "title": "Falha no proxy",
+    "status": "Closed",
+    "priority": "Medium",
+    "requester": "Alice"
+  }
+]
+```
+
+## Utilizando o ETL
+
+Para gerar um dump de tickets em JSON ou Parquet:
+
+```bash
+python scripts/fetch/fetch_tickets.py --output data/tickets.json
+python -m cli.tickets_groups --since 2025-06-01 --until 2025-06-30 --outfile grupos.parquet
+```
+
+Consulte `src/backend/infrastructure/glpi/normalization.py` para transformar os dados em DataFrame.
+
+## Atualizando a Knowledge Base
+
+O worker lê o arquivo definido em `KNOWLEDGE_BASE_FILE` para servir erros
+conhecidos. Por padrão o caminho é `docs/knowledge_base_errors.md`.
+
+1. Edite esse arquivo adicionando novas entradas em Markdown.
+2. Se mover o arquivo, ajuste `KNOWLEDGE_BASE_FILE` no `.env` ou
+   `.env.example`.
+3. Reinicie o `worker.py` para que o conteúdo seja recarregado.
+
+É possível consultar o material via endpoint `GET /v1/knowledge-base`.
+
+## Testes e Lint
+
+Execute toda a suíte de testes com cobertura:
+
+```bash
+make test
+```
+
+Before running the tests, **install the dependencies from both** `requirements.txt` **and** `requirements-dev.txt`, then install the project in editable mode so imports resolve correctly:
+
+```bash
+pip install -r requirements.txt -r requirements-dev.txt
+pip install -e .
+pip install aiohttp  # required for glpi_session tests
+```
+
+The `make test` target automatically installs these requirement files before running pytest.
+
+Rodar apenas lint:
+
+```bash
+black --check .
+flake8 .
+```
+
+## Docker
+
+A execução completa pode ser feita via Compose:
+
+```bash
+docker compose up
+```
+
+Certifique-se de que o plugin Docker Compose esteja instalado; caso
+`docker compose` não esteja disponível, instale o pacote `docker-compose-plugin`
+ou atualize seu Docker Engine.
+
+Isso sobe PostgreSQL, Redis, o `worker` e o dashboard em portas 8000 e 5174.
+
+## Estrutura de Pastas
+
+```plaintext
+├── src/
+│   ├── backend/   # serviços FastAPI e integrações GLPI
+│   ├── frontend/  # layout do dashboard em Dash
+│   ├── frontend/react_app/  # projeto React/Next.js
+│   └── shared/    # modelos e utilidades comuns
+├── examples/      # códigos de referência e testes
+├── tests/         # suíte pytest
+├── scripts/       # utilidades de linha de comando
+├── data/          # dumps temporários
+└── docs/          # documentação adicional
+```
+
+Para detalhes de arquitetura e troubleshooting, consulte também:
+
+- `docs/run_local.md`
+- `docs/error_map.md`
+- `docs/revisao_arquitetural_glpi_dashboard.md`
+- `docs/windows_dev_setup.md`
+
+## React Query e hooks personalizados
+
+A dashboard React emprega [@tanstack/react-query](https://tanstack.com/query)
+para cache e sincronização em segundo plano.
+
+### QueryClientProvider
+
+O `QueryClient` é criado em `src/frontend/react_app/src/lib/queryClient.ts` e fornecido ao
+`QueryClientProvider` dentro de `src/frontend/react_app/src/main.tsx`:
+
+```tsx
+import { QueryClientProvider } from '@tanstack/react-query'
+import { queryClient } from '@/lib/queryClient'
+
+root.render(
+  <React.StrictMode>
+    <QueryClientProvider client={queryClient}>
+      <App />
+    </QueryClientProvider>
+  </React.StrictMode>,
+)
+```
+
+Altere as opções padrão do `queryClient` nesse arquivo para ajustar
+`staleTime` ou `cacheTime` conforme necessário.
+
+### Padrão de uso do `useApiQuery`
+
+O helper `useApiQuery` padroniza chamadas ao worker API. Ele recebe uma
+`queryKey`, o `endpoint` e, opcionalmente, um objeto de opções do React Query:
+
+```ts
+const { data, isLoading } = useApiQuery(['tickets'], '/v1/tickets')
+```
+
+Se precisar passar opções criadas inline, serializá-las ou extraia-as para uma
+constante para evitar re-renderizações extras.
+
+Internamente a função usa o `fetch` nativo e monta a URL com
+`VITE_API_BASE_URL` (aceitando `NEXT_PUBLIC_API_BASE_URL` para retrocompatibilidade).
+
+### Exemplos de novos hooks
+
+Crie funções que reutilizem `useApiQuery` ou `useQuery` quando você precisar
+de lógica adicional:
+
+```ts
+export function useUsuarios() {
+  return useApiQuery(['usuarios'], '/usuarios')
+}
+```
+
+Para atualizar dados manualmente, invoque
+`queryClient.invalidateQueries(['usuarios'])` ou atualize o cache com
+`queryClient.setQueryData`.
+
+### Cache e estratégias de invalidação
+
+O React Query segue a estratégia *stale-while-revalidate*: o cache é exibido
+imediatamente enquanto uma nova solicitação é executada em segundo plano.
+Defina `staleTime` para controlar quando os dados tornam-se obsoletos e use
+`invalidateQueries` após operações de gravação. Também é possível definir
+`refetchInterval` em hooks específicos para manter métricas em tempo real.
+
+### Storybook
+
+Para visualizar os componentes React de forma isolada, execute:
+
+```bash
+cd src/frontend/react_app
+npm run storybook
+```
+
+Este comando abre a interface em <http://localhost:6006> (porta padrão, configurável). Utilize as histórias
+para validar diferentes estados (carregando, erro, sucesso) antes de integrar
+ao fluxo principal.
+
+### Executando o Rope codemod
+
+Refatorações estruturais podem ser automatizadas com `scripts/run_py_codemod.sh`. O script usa o `refactor_move.py` da biblioteca Rope para mover módulos e atualizar os imports automaticamente.
+
+Antes de rodar o utilitário instale o Rope:
+
+```bash
+pip install rope
+```
+
+Execute o script informando o arquivo de origem e o diretório de destino:
+
+```bash
+./scripts/run_py_codemod.sh caminho/original.py pasta_destino/
+```