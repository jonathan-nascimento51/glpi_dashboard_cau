--- conflicted
+++ resolved
@@ -109,22 +109,12 @@
 
 ## Docker
 
-<<<<<<< HEAD
-A execução completa pode ser feita via Compose utilizando o arquivo
-`docker-compose-dev.yml`:
-=======
 A execução completa pode ser feita via Compose:
->>>>>>> 64a6993b
 
 ```bash
 docker compose up
 ```
 
-<<<<<<< HEAD
-Se encontrar alguma referência antiga a `docker-compose-dev.yml`, utilize o arquivo padrão `docker-compose.yml` com o comando acima.
-
-=======
->>>>>>> 64a6993b
 Isso sobe PostgreSQL, Redis, `initdb`, o `worker` e o dashboard em portas 8000 e 8080.
 
 ## Estrutura de Pastas
