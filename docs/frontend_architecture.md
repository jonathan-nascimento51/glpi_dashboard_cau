--- conflicted
+++ resolved
@@ -1,222 +1,193 @@
-# Front-End Architecture Guide
-
-This document summarizes the high level guidelines for implementing the dashboard front-end with a high technical standard.
-
-## 1. Principles
-
-- **Alignment with business**: every UI feature must map back to a real service-desk need.
-- **Component based design**: build reusable pieces and organize folders by feature.
-- **Quality gates**: apply lint, type checking and automated tests for every change.
-- **Performance and security**: follow Core Web Vitals targets and OWASP recommendations.
-
-## 2. Recommended Stack
-
-- **Framework**: React with TypeScript for strong typing and large ecosystem.
-- **Styling**: Tailwind CSS or CSS-in-JS for scoped and consistent styles.
-- **Testing**: Jest for unit tests, React Testing Library for components and Playwright for end-to-end flows.
-- **CI**: reuse the existing GitHub Actions workflow running lint (`eslint` and `prettier`), unit tests and E2E tests.
-
-## 3. Structure
-
-```text
-src/frontend/react_app/
-├── src/
-│   ├── features/             # slices of business logic
-│   ├── components/           # shared UI components
-│   ├── App.tsx
-│   └── main.tsx
-├── public/
-├── index.html
-└── package.json
-```
-
-- **features/** contains domain oriented modules (e.g. `tickets`, `analytics`).
-- **components/** hosts reusable building blocks such as KPI cards and charts.
-
-## 4. Testing Strategy
-
-Follow the testing pyramid:
-
-1. **Unit tests** for each component and hook using Jest.
-2. **Integration tests** that interact with the real API using Docker containers.
-3. **End-to-end tests** using Playwright to cover the main user journeys.
-
-## 5. Next Steps
-
-1. Scaffold a Vite React project inside the `src/frontend/react_app` directory.
-2. Implement the first feature slice for displaying ticket statistics.
-3. Configure GitHub Actions to run npm CI alongside the existing Python pipeline.
-
-## 6. Running the Front-End
-
-Follow these steps inside the `src/frontend/react_app` folder to start developing:
-
-```bash
-cd src/frontend/react_app
-nvm install         # installs the version pinned in .nvmrc
-nvm use
-mise settings add idiomatic_version_file_enable_tools node  # or disable idiomatic files
-npm install         # installs dotenv, @eslint/js and other dev dependencies
-# npm ci can be used for reproducible installs
-npm run dev         # launch Vite dev server
-```
-
-Make sure the dependencies are installed before running any npm script so tests
-and lint work correctly.
-
-Additional useful commands:
-
-```bash
-npm run build       # production build
-npm test            # run Jest unit tests
-npm run test:e2e    # run Playwright E2E tests
-npm run lint        # check code style with ESLint
-npx prettier --write "src/**/*.{ts,tsx}"  # format code
-```
-
-### Environment Variables
-
-Create a `.env` file in the `src/frontend/react_app` directory to configure the URL of the worker API. This value must be provided in **development**, **testing** and **production** environments:
-
-<<<<<<< HEAD
-```bash
-VITE_API_BASE_URL=http://127.0.0.1:8000
-```
-
-If this variable is missing the application will fail to start. The API client
-verifies that `VITE_API_BASE_URL` is defined (falling back to
-`NEXT_PUBLIC_API_BASE_URL` for legacy builds) and throws an error otherwise.
-`npm run dev`, `npm test`, `npm run build` and `npm run preview` automatically
-execute `npm run check-env` to validate the configuration. This script imports
-the shared logic from `scripts/check-env.js` at the project root, so you can
-also run `npm run check-env` manually before launching the app or building for
-production.
-
-The React code can read this value using `import.meta.env.VITE_API_BASE_URL` to
-send requests to the worker.
-
-> **Note**: this variable was renamed from `NEXT_PUBLIC_API_BASE_URL` to
-> `VITE_API_BASE_URL` to match Vite conventions. The previous name is still
-> supported for backward compatibility.
-
-Vite only exposes variables prefixed with `VITE_` by default. The project
-configures `envPrefix` in `vite.config.ts` so that `NEXT_PUBLIC_*` variables are
-also loaded.
-=======
-```bash
-VITE_API_BASE_URL=http://127.0.0.1:8000
-```
-
-If this variable is missing the application will fail to start. The API client
-verifies that `VITE_API_BASE_URL` is defined and throws an error
-otherwise. `npm run dev`, `npm test`, `npm run build` and
- `npm run preview` automatically execute `npm run check-env` to validate the
- configuration. This script imports the shared logic from `scripts/check-env.js`
- at the project root, so you can also run `npm run check-env` manually before
- launching the app or building for production.
-
-The React code can read this value using `import.meta.env.VITE_API_BASE_URL` to send requests to the worker.
-
-> **Note**: this variable was renamed from `NEXT_PUBLIC_API_BASE_URL` to `VITE_API_BASE_URL` to match Vite conventions.
->>>>>>> e0fffc22
-
-Imports reference `@/` as a shortcut to the `src/` folder. Both Vite and TypeScript resolve this alias through `resolve.alias` in `vite.config.ts` and the `paths` option in `tsconfig.app.json`.
-
-### API Integration
-
-<<<<<<< HEAD
-Start the worker with `python worker.py` (it listens on port `8000` by default) and point the front-end to it using the `VITE_API_BASE_URL` variable. The `/v1/tickets` endpoint now returns the `priority` label and the `requester` name. Example fetching ticket metrics:
-
-```ts
-const resp = await fetch(`${import.meta.env.VITE_API_BASE_URL}/v1/metrics/summary`);
-=======
-Start the worker with `python worker.py` (it listens on port `8000` by default) and point the front-end to it using the `VITE_API_BASE_URL` variable. The `/v1/tickets` endpoint now returns the `priority` label and the `requester` name. Example fetching ticket metrics:
-
-```ts
-const resp = await fetch(`${import.meta.env.VITE_API_BASE_URL}/v1/metrics/summary`);
->>>>>>> e0fffc22
-const data = await resp.json();
-```
-
-The worker also streams progress using `/v1/tickets/stream`:
-
-```ts
-<<<<<<< HEAD
-const url = `${import.meta.env.VITE_API_BASE_URL}/v1/tickets/stream`;
-=======
-const url = `${import.meta.env.VITE_API_BASE_URL}/v1/tickets/stream`;
->>>>>>> e0fffc22
-const es = new EventSource(url);
-es.onmessage = (ev) => console.log('chunk', ev.data);
-```
-
-For aggregated statistics the worker offers `/v1/metrics/aggregated`. This endpoint
-returns cached counts grouped by status and technician, enabling dashboards to
-load summary values quickly.
-
-Jest and Playwright tests rely on this same URL when exercising real API calls, so ensure the worker is running before executing `npm test` or `npm run test:e2e`.
-
-### Refactoring TypeScript imports
-
-When the front-end files were reorganised into `src/frontend/react_app`, existing TypeScript imports pointing to the old `frontend/src` paths needed adjustment. The script `scripts/refactor/update_ts_imports.js` automates this process using jscodeshift. It reads `file_map.json` to map old locations to the new `@/` alias and updates all matching `import` statements.
-
-Run it from the repository root after moving files:
-
-```bash
-jscodeshift -t scripts/refactor/update_ts_imports.js <paths> --map file_map.json
-```
-
-Pass one or more files or directories as `<paths>` to transform.
-
-For small moves you can also invoke the helper script `scripts/run_ts_codemod.sh`.
-It reads `file_map.json`, moves each file with `git mv` and runs the codemod
-`scripts/update-imports.js` with the appropriate `--oldPath` and `--newPath`
-options to update import statements automatically.
-
-
-### Faro instrumentation
-
-Install the React tracing packages so the dashboard can report web vitals:
-
-```bash
-npm install @grafana/faro-react @grafana/faro-web-tracing
-```
-
-Create `NEXT_PUBLIC_FARO_URL` in `src/frontend/react_app/.env` pointing to the
-Faro collector. `src/main.tsx` reads this value, initializes the client and
-wraps `App` inside `React.Profiler` to push render timings via
-`faro.api.pushMeasurement`.
-
-Refer to [docs/observability.md](observability.md) for a complete example of
-the configuration and dashboard.
-
-### Storybook
-
-Execute o Storybook para visualizar componentes isoladamente. Dentro de
-`src/frontend/react_app`, execute:
-
-```bash
-npm run storybook      # inicia em http://localhost:6006
-npm run build-storybook  # gera a versão estática em storybook-static/
-npx storybook test -u --watchAll=false # atualiza os snapshots
-```
-
-Use these stories to validate different loading states and to document props
-automatically via the `autodocs` tag.
-
-## 7. Code generation with Plop
-
-Reusable boilerplate for new React components and Dash modules is created with
-[Plop](https://plopjs.com/). After installing dependencies you can run the
-generators from the repository root:
-
-```bash
-npx plop react-component
-npx plop dash-module
-```
-
-`react-component` scaffolds a folder under
-`src/frontend/react_app/src/components/` containing a `.tsx` file, CSS module,
-`index.ts` barrel and a Jest test. `dash-module` writes a Python file inside
-`src/backend/components/` with stubbed `layout()` and `register_callbacks(app)`
-functions so you can hook it into the Dash application.
+# Front-End Architecture Guide
+
+This document summarizes the high level guidelines for implementing the dashboard front-end with a high technical standard.
+
+## 1. Principles
+
+- **Alignment with business**: every UI feature must map back to a real service-desk need.
+- **Component based design**: build reusable pieces and organize folders by feature.
+- **Quality gates**: apply lint, type checking and automated tests for every change.
+- **Performance and security**: follow Core Web Vitals targets and OWASP recommendations.
+
+## 2. Recommended Stack
+
+- **Framework**: React with TypeScript for strong typing and large ecosystem.
+- **Styling**: Tailwind CSS or CSS-in-JS for scoped and consistent styles.
+- **Testing**: Jest for unit tests, React Testing Library for components and Playwright for end-to-end flows.
+- **CI**: reuse the existing GitHub Actions workflow running lint (`eslint` and `prettier`), unit tests and E2E tests.
+
+## 3. Structure
+
+```text
+src/frontend/react_app/
+├── src/
+│   ├── features/             # slices of business logic
+│   ├── components/           # shared UI components
+│   ├── App.tsx
+│   └── main.tsx
+├── public/
+├── index.html
+└── package.json
+```
+
+- **features/** contains domain oriented modules (e.g. `tickets`, `analytics`).
+- **components/** hosts reusable building blocks such as KPI cards and charts.
+
+## 4. Testing Strategy
+
+Follow the testing pyramid:
+
+1. **Unit tests** for each component and hook using Jest.
+2. **Integration tests** that interact with the real API using Docker containers.
+3. **End-to-end tests** using Playwright to cover the main user journeys.
+
+## 5. Next Steps
+
+1. Scaffold a Vite React project inside the `src/frontend/react_app` directory.
+2. Implement the first feature slice for displaying ticket statistics.
+3. Configure GitHub Actions to run npm CI alongside the existing Python pipeline.
+
+## 6. Running the Front-End
+
+Follow these steps inside the `src/frontend/react_app` folder to start developing:
+
+```bash
+cd src/frontend/react_app
+nvm install         # installs the version pinned in .nvmrc
+nvm use
+mise settings add idiomatic_version_file_enable_tools node  # or disable idiomatic files
+npm install         # installs dotenv, @eslint/js and other dev dependencies
+# npm ci can be used for reproducible installs
+npm run dev         # launch Vite dev server
+```
+
+Make sure the dependencies are installed before running any npm script so tests
+and lint work correctly.
+
+Additional useful commands:
+
+```bash
+npm run build       # production build
+npm test            # run Jest unit tests
+npm run test:e2e    # run Playwright E2E tests
+npm run lint        # check code style with ESLint
+npx prettier --write "src/**/*.{ts,tsx}"  # format code
+```
+
+### Environment Variables
+
+Create a `.env` file in the `src/frontend/react_app` directory to configure the URL of the worker API. This value must be provided in **development**, **testing** and **production** environments:
+
+```bash
+VITE_API_BASE_URL=http://127.0.0.1:8000
+```
+
+If this variable is missing the application will fail to start. The API client
+verifies that `VITE_API_BASE_URL` is defined (falling back to
+`NEXT_PUBLIC_API_BASE_URL` for legacy builds) and throws an error otherwise.
+`npm run dev`, `npm test`, `npm run build` and `npm run preview` automatically
+execute `npm run check-env` to validate the configuration. This script imports
+the shared logic from `scripts/check-env.js` at the project root, so you can
+also run `npm run check-env` manually before launching the app or building for
+production.
+
+The React code can read this value using `import.meta.env.VITE_API_BASE_URL` to
+send requests to the worker.
+
+> **Note**: this variable was renamed from `NEXT_PUBLIC_API_BASE_URL` to
+> `VITE_API_BASE_URL` to match Vite conventions. The previous name is still
+> supported for backward compatibility.
+
+Vite only exposes variables prefixed with `VITE_` by default. The project
+configures `envPrefix` in `vite.config.ts` so that `NEXT_PUBLIC_*` variables are
+also loaded.
+
+Imports reference `@/` as a shortcut to the `src/` folder. Both Vite and TypeScript resolve this alias through `resolve.alias` in `vite.config.ts` and the `paths` option in `tsconfig.app.json`.
+
+### API Integration
+
+Start the worker with `python worker.py` (it listens on port `8000` by default) and point the front-end to it using the `VITE_API_BASE_URL` variable. The `/v1/tickets` endpoint now returns the `priority` label and the `requester` name. Example fetching ticket metrics:
+
+```ts
+const resp = await fetch(`${import.meta.env.VITE_API_BASE_URL}/v1/metrics/summary`);
+const data = await resp.json();
+```
+
+The worker also streams progress using `/v1/tickets/stream`:
+
+```ts
+const url = `${import.meta.env.VITE_API_BASE_URL}/v1/tickets/stream`;
+const es = new EventSource(url);
+es.onmessage = (ev) => console.log('chunk', ev.data);
+```
+
+For aggregated statistics the worker offers `/v1/metrics/aggregated`. This endpoint
+returns cached counts grouped by status and technician, enabling dashboards to
+load summary values quickly.
+
+Jest and Playwright tests rely on this same URL when exercising real API calls, so ensure the worker is running before executing `npm test` or `npm run test:e2e`.
+
+### Refactoring TypeScript imports
+
+When the front-end files were reorganised into `src/frontend/react_app`, existing TypeScript imports pointing to the old `frontend/src` paths needed adjustment. The script `scripts/refactor/update_ts_imports.js` automates this process using jscodeshift. It reads `file_map.json` to map old locations to the new `@/` alias and updates all matching `import` statements.
+
+Run it from the repository root after moving files:
+
+```bash
+jscodeshift -t scripts/refactor/update_ts_imports.js <paths> --map file_map.json
+```
+
+Pass one or more files or directories as `<paths>` to transform.
+
+For small moves you can also invoke the helper script `scripts/run_ts_codemod.sh`.
+It reads `file_map.json`, moves each file with `git mv` and runs the codemod
+`scripts/update-imports.js` with the appropriate `--oldPath` and `--newPath`
+options to update import statements automatically.
+
+
+### Faro instrumentation
+
+Install the React tracing packages so the dashboard can report web vitals:
+
+```bash
+npm install @grafana/faro-react @grafana/faro-web-tracing
+```
+
+Create `NEXT_PUBLIC_FARO_URL` in `src/frontend/react_app/.env` pointing to the
+Faro collector. `src/main.tsx` reads this value, initializes the client and
+wraps `App` inside `React.Profiler` to push render timings via
+`faro.api.pushMeasurement`.
+
+Refer to [docs/observability.md](observability.md) for a complete example of
+the configuration and dashboard.
+
+### Storybook
+
+Execute o Storybook para visualizar componentes isoladamente. Dentro de
+`src/frontend/react_app`, execute:
+
+```bash
+npm run storybook      # inicia em http://localhost:6006
+npm run build-storybook  # gera a versão estática em storybook-static/
+npx storybook test -u --watchAll=false # atualiza os snapshots
+```
+
+Use these stories to validate different loading states and to document props
+automatically via the `autodocs` tag.
+
+## 7. Code generation with Plop
+
+Reusable boilerplate for new React components and Dash modules is created with
+[Plop](https://plopjs.com/). After installing dependencies you can run the
+generators from the repository root:
+
+```bash
+npx plop react-component
+npx plop dash-module
+```
+
+`react-component` scaffolds a folder under
+`src/frontend/react_app/src/components/` containing a `.tsx` file, CSS module,
+`index.ts` barrel and a Jest test. `dash-module` writes a Python file inside
+`src/backend/components/` with stubbed `layout()` and `register_callbacks(app)`
+functions so you can hook it into the Dash application.