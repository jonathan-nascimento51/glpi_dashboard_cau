
# Guia Avançado – Configuração & Execução do **GLPI Dashboard**

> **Revisão:** 2025-07-02

Este documento conduz da clonagem do repositório ao monitoramento em produção.
**Todas as capturas abaixo** são meramente ilustrativas; substitua pelos _prints_ do seu ambiente caso deseje documentação interna.

---

## 1 ▪️ Clonar o projeto

```bash
git clone https://github.com/<seu-usuario>/glpi-dashboard.git
cd glpi-dashboard
```

---

## 2 ▪️ Criar ambiente Python

```bash
python -m venv .venv
source .venv/bin/activate        # Linux/macOS
# .venv\Scripts\Activate.ps1   # Windows PowerShell
pip install -r requirements.txt -r requirements-dev.txt
# extras for the full test suite are in requirements-full-tests.txt
# or: pip install -e '.[full-tests]'
pip install -e .  # install package locally (packages live under src/)
pip install opentelemetry-instrumentation-fastapi opentelemetry-instrumentation-logging
```

---

## 3 ▪️ Gerar `.env`

```bash
python scripts/setup/setup_env.py          # copia .env.example → .env
```

Edite as variáveis de conexão:

```env
GLPI_BASE_URL="https://glpi.company.com/apirest.php"
GLPI_APP_TOKEN="xxxxxxxxxxxxxxxxxxxxxxxxxxxxxxxx"
GLPI_USER_TOKEN="yyyyyyyyyyyyyyyyyyyyyyyyyyyyyyyy"
```

---

## 4 ▪️ Obter tokens GLPI

| Tipo de token | Onde obter | Captura |
|---------------|------------|---------|
| **Aplicação** (`GLPI_APP_TOKEN`) | *Setup → General → API_ | ![Menu Setup → General](docs/images/app_token_menu.png) |
| **Usuário** (`GLPI_USER_TOKEN`)  | _Perfil → Preferences → API* | ![Preferences → API](docs/images/user_token_pref.png) |

> **Dica:** salve os prints‑screen acima na pasta `docs/images/` para que os caminhos funcionem.

---

## 5 ▪️ Validar credenciais

```bash
python scripts/validate_credentials.py
```

- **✅ Sucesso** → prossiga
- **❌ Falha** → revise IP permitido ou tokens
  - Se a mensagem for `Falha de Conexão de Rede`, verifique VPN ou firewall
    bloqueando o acesso ao `GLPI_BASE_URL`.

---

## 6 ▪️ Subir stack Docker

```bash
docker compose up -d --build
```

O comando `docker compose` exige o plugin Docker Compose v2. Instale o pacote
`docker-compose-plugin` ou atualize seu Docker Engine caso ele não esteja
disponível.

Ao finalizar, execute:

```bash
docker compose ps --format "table {.Name} {.State} {.Health}"
```

Todos os serviços devem aparecer como **running / healthy**.

---

## 7 ▪️ Acessar o dashboard

- **API worker:** <http://localhost:8000/metrics>
- **Dashboard (Dash/Plotly):** <http://localhost:8080>

Caso a API esteja indisponível ou tokens inválidos, o front‑end exibe um alerta amigável:

![Alerta de falha de conexão](docs/images/dashboard_alert.png)

---

## 8 ▪️ Modo offline (dados *mock_)

```bash
export USE_MOCK_DATA=true          # Linux/macOS
python dashboard_app.py
```

O backend irá ler `tests/resources/mock_tickets.json`.

---

## 9 ▪️ Testes & lint

```bash
pip install -r requirements.txt -r requirements-dev.txt
# optional: pip install -r requirements-full-tests.txt
# or: pip install -e '.[full-tests]'
pip install opentelemetry-instrumentation-fastapi opentelemetry-instrumentation-logging
pytest --cov=./
pre-commit run --all-files
```

Cobertura mínima de 85 % garantida no CI (GitHub Actions).

---

## 10 ▪️ Monitoramento de produção

O contêiner **worker** possui `HEALTHCHECK` interno que executa `curl -I` no␊
<<<<<<< HEAD
endpoint `/health` (método **HEAD**). O endpoint responde com **503** durante o
carregamento assíncrono dos tickets (`app.state.ready = False`) e muda para
**200** quando o preload termina. A rota `GET` continua disponível para
verificações manuais. Use:
=======
endpoint `/health` (método **HEAD**). Esse endpoint **não** verifica a
conectividade com o GLPI: ele apenas informa se a API está pronta para receber
requisições. Por isso, ele retorna **503** enquanto `app.state.ready` for
`False` e **200** quando estiver pronto. A rota `GET` continua disponível para
verificações manuais. Monitore a conectividade do GLPI separadamente, via
métricas ou endpoint dedicado. Use:
>>>>>>> 150bd07c

```bash
docker events --filter 'event=health_status' --since 30m
```

para acompanhar oscilações em tempo real.

---

### Checklist rápido

| ✔ | Passo | Comando |
|---|-------|---------|
|   | Clonar repo | `git clone …` |
|   | Gerar `.env` | `python scripts/setup/setup_env.py` |
|   | Definir tokens | editar `.env` |
|   | Validar API | `python scripts/validate_credentials.py` |
|   | `docker compose up` | iniciar stack |
|   | Dashboard ok | abrir <http://localhost:5174> |

---

> **Nota final:** este guia usa capturas em `docs/images/…`. Se preferir imagens externas, basta substituir pelo link completo.

---

## 11 ▪️ Gerar tokens da API GLPI *(Referência rápida)_

> Os passos abaixo produzem **GLPI_APP_TOKEN** e **GLPI_USER_TOKEN** — obrigatórios no `.env`.

### 11.1 Token da aplicação (`GLPI_APP_TOKEN`)

1. Entre no GLPI com conta **admin**
2. Navegue: **Setup → General → aba API**
3. Marque **Enable REST API = Yes**
4. Copie o valor de **API access token**

![Setup → General](https://tic.gal/wp-content/uploads/2019/07/1-enable-api-1.png)
![Aba API](https://tic.gal/wp-content/uploads/2019/07/1-enable-api.png)

### 11.2 Token do usuário (`GLPI_USER_TOKEN`)

1. Logado como o usuário que fará as consultas
2. Clique no avatar (canto superior‑direito) → **Preferences**
3. Abra a aba **API** e, se preciso, clique _Generate token_
4. Copie **API token**

![Preferences → API](https://tic.gal/wp-content/uploads/2019/07/3-user-generate-api-token.png)

### 11.3 Atualizar `.env`

```env
GLPI_APP_TOKEN="xxxxxxxxxxxxxxxxxxxxxxxxxxxxxxxx"
GLPI_USER_TOKEN="yyyyyyyyyyyyyyyyyyyyyyyyyyyyyyyy"
```

Se estiver usando Docker ou Kubernetes, você pode montar os segredos como
arquivos e definir `GLPI_APP_TOKEN_FILE` e `GLPI_USER_TOKEN_FILE` apontando para
esses caminhos. O cliente prioriza os valores lidos desses arquivos, mantendo as
variáveis padrão como fallback.

Pronto: o dashboard agora autentica corretamente na API.<|MERGE_RESOLUTION|>--- conflicted
+++ resolved
@@ -1,209 +1,200 @@
-
-# Guia Avançado – Configuração & Execução do **GLPI Dashboard**
-
-> **Revisão:** 2025-07-02
-
-Este documento conduz da clonagem do repositório ao monitoramento em produção.
-**Todas as capturas abaixo** são meramente ilustrativas; substitua pelos _prints_ do seu ambiente caso deseje documentação interna.
-
----
-
-## 1 ▪️ Clonar o projeto
-
-```bash
-git clone https://github.com/<seu-usuario>/glpi-dashboard.git
-cd glpi-dashboard
-```
-
----
-
-## 2 ▪️ Criar ambiente Python
-
-```bash
-python -m venv .venv
-source .venv/bin/activate        # Linux/macOS
-# .venv\Scripts\Activate.ps1   # Windows PowerShell
-pip install -r requirements.txt -r requirements-dev.txt
-# extras for the full test suite are in requirements-full-tests.txt
-# or: pip install -e '.[full-tests]'
-pip install -e .  # install package locally (packages live under src/)
-pip install opentelemetry-instrumentation-fastapi opentelemetry-instrumentation-logging
-```
-
----
-
-## 3 ▪️ Gerar `.env`
-
-```bash
-python scripts/setup/setup_env.py          # copia .env.example → .env
-```
-
-Edite as variáveis de conexão:
-
-```env
-GLPI_BASE_URL="https://glpi.company.com/apirest.php"
-GLPI_APP_TOKEN="xxxxxxxxxxxxxxxxxxxxxxxxxxxxxxxx"
-GLPI_USER_TOKEN="yyyyyyyyyyyyyyyyyyyyyyyyyyyyyyyy"
-```
-
----
-
-## 4 ▪️ Obter tokens GLPI
-
-| Tipo de token | Onde obter | Captura |
-|---------------|------------|---------|
-| **Aplicação** (`GLPI_APP_TOKEN`) | *Setup → General → API_ | ![Menu Setup → General](docs/images/app_token_menu.png) |
-| **Usuário** (`GLPI_USER_TOKEN`)  | _Perfil → Preferences → API* | ![Preferences → API](docs/images/user_token_pref.png) |
-
-> **Dica:** salve os prints‑screen acima na pasta `docs/images/` para que os caminhos funcionem.
-
----
-
-## 5 ▪️ Validar credenciais
-
-```bash
-python scripts/validate_credentials.py
-```
-
-- **✅ Sucesso** → prossiga
-- **❌ Falha** → revise IP permitido ou tokens
-  - Se a mensagem for `Falha de Conexão de Rede`, verifique VPN ou firewall
-    bloqueando o acesso ao `GLPI_BASE_URL`.
-
----
-
-## 6 ▪️ Subir stack Docker
-
-```bash
-docker compose up -d --build
-```
-
-O comando `docker compose` exige o plugin Docker Compose v2. Instale o pacote
-`docker-compose-plugin` ou atualize seu Docker Engine caso ele não esteja
-disponível.
-
-Ao finalizar, execute:
-
-```bash
-docker compose ps --format "table {.Name} {.State} {.Health}"
-```
-
-Todos os serviços devem aparecer como **running / healthy**.
-
----
-
-## 7 ▪️ Acessar o dashboard
-
-- **API worker:** <http://localhost:8000/metrics>
-- **Dashboard (Dash/Plotly):** <http://localhost:8080>
-
-Caso a API esteja indisponível ou tokens inválidos, o front‑end exibe um alerta amigável:
-
-![Alerta de falha de conexão](docs/images/dashboard_alert.png)
-
----
-
-## 8 ▪️ Modo offline (dados *mock_)
-
-```bash
-export USE_MOCK_DATA=true          # Linux/macOS
-python dashboard_app.py
-```
-
-O backend irá ler `tests/resources/mock_tickets.json`.
-
----
-
-## 9 ▪️ Testes & lint
-
-```bash
-pip install -r requirements.txt -r requirements-dev.txt
-# optional: pip install -r requirements-full-tests.txt
-# or: pip install -e '.[full-tests]'
-pip install opentelemetry-instrumentation-fastapi opentelemetry-instrumentation-logging
-pytest --cov=./
-pre-commit run --all-files
-```
-
-Cobertura mínima de 85 % garantida no CI (GitHub Actions).
-
----
-
-## 10 ▪️ Monitoramento de produção
-
-O contêiner **worker** possui `HEALTHCHECK` interno que executa `curl -I` no␊
-<<<<<<< HEAD
-endpoint `/health` (método **HEAD**). O endpoint responde com **503** durante o
-carregamento assíncrono dos tickets (`app.state.ready = False`) e muda para
-**200** quando o preload termina. A rota `GET` continua disponível para
-verificações manuais. Use:
-=======
-endpoint `/health` (método **HEAD**). Esse endpoint **não** verifica a
-conectividade com o GLPI: ele apenas informa se a API está pronta para receber
-requisições. Por isso, ele retorna **503** enquanto `app.state.ready` for
-`False` e **200** quando estiver pronto. A rota `GET` continua disponível para
-verificações manuais. Monitore a conectividade do GLPI separadamente, via
-métricas ou endpoint dedicado. Use:
->>>>>>> 150bd07c
-
-```bash
-docker events --filter 'event=health_status' --since 30m
-```
-
-para acompanhar oscilações em tempo real.
-
----
-
-### Checklist rápido
-
-| ✔ | Passo | Comando |
-|---|-------|---------|
-|   | Clonar repo | `git clone …` |
-|   | Gerar `.env` | `python scripts/setup/setup_env.py` |
-|   | Definir tokens | editar `.env` |
-|   | Validar API | `python scripts/validate_credentials.py` |
-|   | `docker compose up` | iniciar stack |
-|   | Dashboard ok | abrir <http://localhost:5174> |
-
----
-
-> **Nota final:** este guia usa capturas em `docs/images/…`. Se preferir imagens externas, basta substituir pelo link completo.
-
----
-
-## 11 ▪️ Gerar tokens da API GLPI *(Referência rápida)_
-
-> Os passos abaixo produzem **GLPI_APP_TOKEN** e **GLPI_USER_TOKEN** — obrigatórios no `.env`.
-
-### 11.1 Token da aplicação (`GLPI_APP_TOKEN`)
-
-1. Entre no GLPI com conta **admin**
-2. Navegue: **Setup → General → aba API**
-3. Marque **Enable REST API = Yes**
-4. Copie o valor de **API access token**
-
-![Setup → General](https://tic.gal/wp-content/uploads/2019/07/1-enable-api-1.png)
-![Aba API](https://tic.gal/wp-content/uploads/2019/07/1-enable-api.png)
-
-### 11.2 Token do usuário (`GLPI_USER_TOKEN`)
-
-1. Logado como o usuário que fará as consultas
-2. Clique no avatar (canto superior‑direito) → **Preferences**
-3. Abra a aba **API** e, se preciso, clique _Generate token_
-4. Copie **API token**
-
-![Preferences → API](https://tic.gal/wp-content/uploads/2019/07/3-user-generate-api-token.png)
-
-### 11.3 Atualizar `.env`
-
-```env
-GLPI_APP_TOKEN="xxxxxxxxxxxxxxxxxxxxxxxxxxxxxxxx"
-GLPI_USER_TOKEN="yyyyyyyyyyyyyyyyyyyyyyyyyyyyyyyy"
-```
-
-Se estiver usando Docker ou Kubernetes, você pode montar os segredos como
-arquivos e definir `GLPI_APP_TOKEN_FILE` e `GLPI_USER_TOKEN_FILE` apontando para
-esses caminhos. O cliente prioriza os valores lidos desses arquivos, mantendo as
-variáveis padrão como fallback.
-
-Pronto: o dashboard agora autentica corretamente na API.+
+# Guia Avançado – Configuração & Execução do **GLPI Dashboard**
+
+> **Revisão:** 2025-07-02
+
+Este documento conduz da clonagem do repositório ao monitoramento em produção.
+**Todas as capturas abaixo** são meramente ilustrativas; substitua pelos _prints_ do seu ambiente caso deseje documentação interna.
+
+---
+
+## 1 ▪️ Clonar o projeto
+
+```bash
+git clone https://github.com/<seu-usuario>/glpi-dashboard.git
+cd glpi-dashboard
+```
+
+---
+
+## 2 ▪️ Criar ambiente Python
+
+```bash
+python -m venv .venv
+source .venv/bin/activate        # Linux/macOS
+# .venv\Scripts\Activate.ps1   # Windows PowerShell
+pip install -r requirements.txt -r requirements-dev.txt
+# extras for the full test suite are in requirements-full-tests.txt
+# or: pip install -e '.[full-tests]'
+pip install -e .  # install package locally (packages live under src/)
+pip install opentelemetry-instrumentation-fastapi opentelemetry-instrumentation-logging
+```
+
+---
+
+## 3 ▪️ Gerar `.env`
+
+```bash
+python scripts/setup/setup_env.py          # copia .env.example → .env
+```
+
+Edite as variáveis de conexão:
+
+```env
+GLPI_BASE_URL="https://glpi.company.com/apirest.php"
+GLPI_APP_TOKEN="xxxxxxxxxxxxxxxxxxxxxxxxxxxxxxxx"
+GLPI_USER_TOKEN="yyyyyyyyyyyyyyyyyyyyyyyyyyyyyyyy"
+```
+
+---
+
+## 4 ▪️ Obter tokens GLPI
+
+| Tipo de token | Onde obter | Captura |
+|---------------|------------|---------|
+| **Aplicação** (`GLPI_APP_TOKEN`) | *Setup → General → API_ | ![Menu Setup → General](docs/images/app_token_menu.png) |
+| **Usuário** (`GLPI_USER_TOKEN`)  | _Perfil → Preferences → API* | ![Preferences → API](docs/images/user_token_pref.png) |
+
+> **Dica:** salve os prints‑screen acima na pasta `docs/images/` para que os caminhos funcionem.
+
+---
+
+## 5 ▪️ Validar credenciais
+
+```bash
+python scripts/validate_credentials.py
+```
+
+- **✅ Sucesso** → prossiga
+- **❌ Falha** → revise IP permitido ou tokens
+  - Se a mensagem for `Falha de Conexão de Rede`, verifique VPN ou firewall
+    bloqueando o acesso ao `GLPI_BASE_URL`.
+
+---
+
+## 6 ▪️ Subir stack Docker
+
+```bash
+docker compose up -d --build
+```
+
+O comando `docker compose` exige o plugin Docker Compose v2. Instale o pacote
+`docker-compose-plugin` ou atualize seu Docker Engine caso ele não esteja
+disponível.
+
+Ao finalizar, execute:
+
+```bash
+docker compose ps --format "table {.Name} {.State} {.Health}"
+```
+
+Todos os serviços devem aparecer como **running / healthy**.
+
+---
+
+## 7 ▪️ Acessar o dashboard
+
+- **API worker:** <http://localhost:8000/metrics>
+- **Dashboard (Dash/Plotly):** <http://localhost:8080>
+
+Caso a API esteja indisponível ou tokens inválidos, o front‑end exibe um alerta amigável:
+
+![Alerta de falha de conexão](docs/images/dashboard_alert.png)
+
+---
+
+## 8 ▪️ Modo offline (dados *mock_)
+
+```bash
+export USE_MOCK_DATA=true          # Linux/macOS
+python dashboard_app.py
+```
+
+O backend irá ler `tests/resources/mock_tickets.json`.
+
+---
+
+## 9 ▪️ Testes & lint
+
+```bash
+pip install -r requirements.txt -r requirements-dev.txt
+# optional: pip install -r requirements-full-tests.txt
+# or: pip install -e '.[full-tests]'
+pip install opentelemetry-instrumentation-fastapi opentelemetry-instrumentation-logging
+pytest --cov=./
+pre-commit run --all-files
+```
+
+Cobertura mínima de 85 % garantida no CI (GitHub Actions).
+
+---
+
+## 10 ▪️ Monitoramento de produção
+
+O contêiner **worker** possui `HEALTHCHECK` interno que executa `curl -I` no␊
+endpoint `/health` (método **HEAD**). O endpoint responde com **503** durante o
+carregamento assíncrono dos tickets (`app.state.ready = False`) e muda para
+**200** quando o preload termina. A rota `GET` continua disponível para
+verificações manuais. Use:
+
+```bash
+docker events --filter 'event=health_status' --since 30m
+```
+
+para acompanhar oscilações em tempo real.
+
+---
+
+### Checklist rápido
+
+| ✔ | Passo | Comando |
+|---|-------|---------|
+|   | Clonar repo | `git clone …` |
+|   | Gerar `.env` | `python scripts/setup/setup_env.py` |
+|   | Definir tokens | editar `.env` |
+|   | Validar API | `python scripts/validate_credentials.py` |
+|   | `docker compose up` | iniciar stack |
+|   | Dashboard ok | abrir <http://localhost:5174> |
+
+---
+
+> **Nota final:** este guia usa capturas em `docs/images/…`. Se preferir imagens externas, basta substituir pelo link completo.
+
+---
+
+## 11 ▪️ Gerar tokens da API GLPI *(Referência rápida)_
+
+> Os passos abaixo produzem **GLPI_APP_TOKEN** e **GLPI_USER_TOKEN** — obrigatórios no `.env`.
+
+### 11.1 Token da aplicação (`GLPI_APP_TOKEN`)
+
+1. Entre no GLPI com conta **admin**
+2. Navegue: **Setup → General → aba API**
+3. Marque **Enable REST API = Yes**
+4. Copie o valor de **API access token**
+
+![Setup → General](https://tic.gal/wp-content/uploads/2019/07/1-enable-api-1.png)
+![Aba API](https://tic.gal/wp-content/uploads/2019/07/1-enable-api.png)
+
+### 11.2 Token do usuário (`GLPI_USER_TOKEN`)
+
+1. Logado como o usuário que fará as consultas
+2. Clique no avatar (canto superior‑direito) → **Preferences**
+3. Abra a aba **API** e, se preciso, clique _Generate token_
+4. Copie **API token**
+
+![Preferences → API](https://tic.gal/wp-content/uploads/2019/07/3-user-generate-api-token.png)
+
+### 11.3 Atualizar `.env`
+
+```env
+GLPI_APP_TOKEN="xxxxxxxxxxxxxxxxxxxxxxxxxxxxxxxx"
+GLPI_USER_TOKEN="yyyyyyyyyyyyyyyyyyyyyyyyyyyyyyyy"
+```
+
+Se estiver usando Docker ou Kubernetes, você pode montar os segredos como
+arquivos e definir `GLPI_APP_TOKEN_FILE` e `GLPI_USER_TOKEN_FILE` apontando para
+esses caminhos. O cliente prioriza os valores lidos desses arquivos, mantendo as
+variáveis padrão como fallback.
+
+Pronto: o dashboard agora autentica corretamente na API.