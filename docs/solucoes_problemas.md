--- conflicted
+++ resolved
@@ -1,140 +1,135 @@
-# Soluções para Problemas Comuns
-
-Este documento reúne estratégias para lidar com falhas de inicialização, inconsistências nos dados retornados pela API GLPI e cuidados ao executar o dashboard em ambientes de produção ou desenvolvimento. Siga as recomendações abaixo para melhorar a robustez do projeto **glpi_dashboard_cau**.
-
-## 1. Tratamento de Campos Inesperados ou Faltantes
-
-- Utilize `dict.get("campo", valor_padrao)` ao acessar chaves do JSON.
-- Prefira modelos de dados tolerantes (ex.: `pydantic.BaseModel` com campos opcionais).
-- Inicialize o layout do Dash com placeholders e carregue dados nos callbacks.
-- Envolva a etapa de obtenção de dados em `try/except` e registre falhas no log.
-
-## 2. Sanitização de DataFrames
-
-- Defina um esquema flexível com **Pandera** ou reindexe manualmente o DataFrame.
-- Preencha colunas faltantes com `fill_value=np.nan` e descarte colunas extras.
-- Converta tipos usando `pd.to_numeric(..., errors="coerce")` e limpe valores nulos.
-
-## 3. Configurações de Saúde do Serviço Dash
-
-<<<<<<< HEAD
-- Adicione um endpoint simples de health check via `@app.server.route("/ping")`.
-  O caminho `/ping` responde com `OK` para confirmar que o serviço Flask está ativo.
-=======
-- Adicione um endpoint simples de health check via `@app.server.route("/ping")`.
-- O retorno deve ser `"OK", 200`, permitindo sondas de disponibilidade.
->>>>>>> e385f36b
-- Desative o reloader em produção (`app.run_server(use_reloader=False)`).
-- Utilize monitoramento externo (Docker `HEALTHCHECK` ou probes do Kubernetes).
-
-## 4. Conflitos de Porta no WSL2
-
-- Caso a porta 8050 esteja em uso por `wslrelay.exe`, execute `wsl --shutdown` no Windows.
-- Atualize o WSL2 para a versão mais recente sempre que possível.
-- Em último caso, altere a porta do Dash (`app.run_server(port=8051)`).
-
-## 5. Exibição Amigável de Erros no Browser
-
-- Capture exceções nos callbacks e retorne um `html.Div` ou `dcc.Graph` com mensagem de erro.
-- Use `dcc.Loading` para indicar carregamento e `dash.no_update` quando apropriado.
-- Para gráficos vazios, crie uma figura com anotação "Dados não disponíveis".
-
-## 6. Melhores Práticas de Deploy
-
-- Execute a aplicação com **Gunicorn**: `gunicorn -w 4 -b 0.0.0.0:8050 main:create_app`.
-- Coloque o **Nginx** como proxy reverso e responsável por TLS.
-- Considere empacotar tudo em Docker para facilitar o deploy.
-
-## 7. Logs e Estratégias de Fallback
-
-- Configure o módulo `logging` para gravar em arquivo rotativo (`RotatingFileHandler`).
-- Unifique logs do Flask e do Gunicorn quando aplicável.
-- Verifique `df.empty` antes de gerar gráficos e use cache local para último DataFrame válido.
-
-Esses tópicos complementam o guia [docs/error_map.md](docs/error_map.md) com soluções voltadas a dados inconsistentes e ajustes de ambiente. Consulte-os sempre que encontrar instabilidades no dashboard.
-
-## 8. Erro "object bool can't be used in 'await' expression"
-
-Esse problema indica que o cliente Redis foi criado de forma **síncrona** (`redis.Redis`),
-mas a chamada foi feita com `await`. Certifique‑se de importar `redis.asyncio` e
-instanciar `redis.asyncio.Redis` como mostrado em
-[`utils/redis_client.py`](../src/backend/utils/redis_client.py). Caso esteja
-usando outro cliente ou script, troque para a versão assíncrona ou remova o
-`await` das chamadas.
-
-## 9. Erro "FATAL: role 'user' does not exist"
-
-O usuário e o banco de dados definidos em `DB_USER` e `DB_NAME` são criados
-automaticamente na primeira execução do contêiner. O script
-[`docker/db-init/01-init-db.sh`](../docker/db-init/01-init-db.sh) é copiado para
-o diretório `/docker-entrypoint-initdb.d/` e executado pelo PostgreSQL,
-garantindo as permissões necessárias. Esse script também cria as roles de
-aplicação e executa qualquer SQL estático presente em
-`docker/db-init/00-extensions.sql`.
-
-Se o volume do banco foi criado com credenciais incorretas, remova-o antes de
-iniciar novamente:
-
-```bash
-docker compose down -v  # remove o volume com a configuração errada
-docker compose up --build
-make init-db
-```
-
-Após recriar o volume o backend deverá autenticar normalmente no PostgreSQL.
-
-## 10. Erro "ReferenceError: require is not defined in ES module scope"
-
-Ao executar scripts Node.js com `"type": "module"` no `package.json`, o runtime trata todos os arquivos `.js` como módulos ESM. Caso o código ainda use `require()` ou variáveis como `__dirname`, o Node exibirá o erro acima.
-
-**Soluções**
-
-1. **Migrar para ESM**: troque `require()` por `import` e crie `__dirname` usando:
-
-   ```js
-   import { fileURLToPath } from 'node:url'
-   import path from 'node:path'
-   const __filename = fileURLToPath(import.meta.url)
-   const __dirname = path.dirname(__filename)
-   ```
-
-2. **Manter CommonJS**: renomeie o arquivo para `.cjs` e ajuste os comandos npm.
-
-Consulte [docs/adr/0006-esm-adoption.md](adr/0006-esm-adoption.md) para entender a política de ESM no projeto.
-
-## 11. Avisos e Deprecações do npm
-
-Quando rodar `npm install` ou `npm ci` podem aparecer avisos ligados a proxy e pacotes depreciados. A seguir algumas orientações para eliminá-los.
-
-### 11.1 Unknown env config 'http-proxy'
-
-Esse aviso ocorre porque variáveis como `HTTP_PROXY` e `HTTPS_PROXY` não correspondem mais às chaves de configuração do npm. Remova-as do `.npmrc` e, se necessário, configure o proxy com `npm config set proxy <url>`.
-
-Se o proxy estiver desativado, limpe as variáveis antes de executar o setup:
-
-```bash
-unset HTTP_PROXY HTTPS_PROXY
-```
-
-Também verifique se não restaram entradas de proxy no `.npmrc`, conforme explicado acima.
-
-### 11.2 NODE_TLS_REJECT_UNAUTHORIZED=0
-
-Desativar a verificação de certificados TLS torna as conexões inseguras. Em vez disso, exporte `NODE_EXTRA_CA_CERTS` apontando para o certificado desejado ou utilize certificados válidos.
-
-### 11.3 Pacotes depreciados
-
-Mensagens de deprecated indicam que uma dependência não é mais mantida. Atualize as versões diretas no `package.json` e utilize `overrides` para forçar versões mais novas em dependências transitivas. Priorize `rimraf@^4`, `glob@^9` e substitua `lodash.get` por optional chaining (`obj?.a?.b`).
-
-### 11.4 TypeError: `crypto.hash` is not a function
-
-Ao utilizar o **Vite 7** com versões antigas do Node.js pode surgir o erro `TypeError: crypto.hash is not a function`. Essa função foi incorporada recentemente e só está disponível a partir do Node **20.19** ou **22.12.0**.
-
-Certifique‑se de instalar uma dessas versões e ativá‑la com o `nvm`:
-
-```bash
-nvm install 22.12.0   # ou "nvm install 20.19.0"
-nvm use 22.12.0
-```
-
-Após atualizar o Node, remova a pasta `node_modules` e reinstale as dependências para garantir que o build do Vite seja executado corretamente.
+# Soluções para Problemas Comuns
+
+Este documento reúne estratégias para lidar com falhas de inicialização, inconsistências nos dados retornados pela API GLPI e cuidados ao executar o dashboard em ambientes de produção ou desenvolvimento. Siga as recomendações abaixo para melhorar a robustez do projeto **glpi_dashboard_cau**.
+
+## 1. Tratamento de Campos Inesperados ou Faltantes
+
+- Utilize `dict.get("campo", valor_padrao)` ao acessar chaves do JSON.
+- Prefira modelos de dados tolerantes (ex.: `pydantic.BaseModel` com campos opcionais).
+- Inicialize o layout do Dash com placeholders e carregue dados nos callbacks.
+- Envolva a etapa de obtenção de dados em `try/except` e registre falhas no log.
+
+## 2. Sanitização de DataFrames
+
+- Defina um esquema flexível com **Pandera** ou reindexe manualmente o DataFrame.
+- Preencha colunas faltantes com `fill_value=np.nan` e descarte colunas extras.
+- Converta tipos usando `pd.to_numeric(..., errors="coerce")` e limpe valores nulos.
+
+## 3. Configurações de Saúde do Serviço Dash
+
+- Adicione um endpoint simples de health check via `@app.server.route("/ping")`.
+  O caminho `/ping` responde com `OK` para confirmar que o serviço Flask está ativo.
+- Desative o reloader em produção (`app.run_server(use_reloader=False)`).
+- Utilize monitoramento externo (Docker `HEALTHCHECK` ou probes do Kubernetes).
+
+## 4. Conflitos de Porta no WSL2
+
+- Caso a porta 8050 esteja em uso por `wslrelay.exe`, execute `wsl --shutdown` no Windows.
+- Atualize o WSL2 para a versão mais recente sempre que possível.
+- Em último caso, altere a porta do Dash (`app.run_server(port=8051)`).
+
+## 5. Exibição Amigável de Erros no Browser
+
+- Capture exceções nos callbacks e retorne um `html.Div` ou `dcc.Graph` com mensagem de erro.
+- Use `dcc.Loading` para indicar carregamento e `dash.no_update` quando apropriado.
+- Para gráficos vazios, crie uma figura com anotação "Dados não disponíveis".
+
+## 6. Melhores Práticas de Deploy
+
+- Execute a aplicação com **Gunicorn**: `gunicorn -w 4 -b 0.0.0.0:8050 main:create_app`.
+- Coloque o **Nginx** como proxy reverso e responsável por TLS.
+- Considere empacotar tudo em Docker para facilitar o deploy.
+
+## 7. Logs e Estratégias de Fallback
+
+- Configure o módulo `logging` para gravar em arquivo rotativo (`RotatingFileHandler`).
+- Unifique logs do Flask e do Gunicorn quando aplicável.
+- Verifique `df.empty` antes de gerar gráficos e use cache local para último DataFrame válido.
+
+Esses tópicos complementam o guia [docs/error_map.md](docs/error_map.md) com soluções voltadas a dados inconsistentes e ajustes de ambiente. Consulte-os sempre que encontrar instabilidades no dashboard.
+
+## 8. Erro "object bool can't be used in 'await' expression"
+
+Esse problema indica que o cliente Redis foi criado de forma **síncrona** (`redis.Redis`),
+mas a chamada foi feita com `await`. Certifique‑se de importar `redis.asyncio` e
+instanciar `redis.asyncio.Redis` como mostrado em
+[`utils/redis_client.py`](../src/backend/utils/redis_client.py). Caso esteja
+usando outro cliente ou script, troque para a versão assíncrona ou remova o
+`await` das chamadas.
+
+## 9. Erro "FATAL: role 'user' does not exist"
+
+O usuário e o banco de dados definidos em `DB_USER` e `DB_NAME` são criados
+automaticamente na primeira execução do contêiner. O script
+[`docker/db-init/01-init-db.sh`](../docker/db-init/01-init-db.sh) é copiado para
+o diretório `/docker-entrypoint-initdb.d/` e executado pelo PostgreSQL,
+garantindo as permissões necessárias. Esse script também cria as roles de
+aplicação e executa qualquer SQL estático presente em
+`docker/db-init/00-extensions.sql`.
+
+Se o volume do banco foi criado com credenciais incorretas, remova-o antes de
+iniciar novamente:
+
+```bash
+docker compose down -v  # remove o volume com a configuração errada
+docker compose up --build
+make init-db
+```
+
+Após recriar o volume o backend deverá autenticar normalmente no PostgreSQL.
+
+## 10. Erro "ReferenceError: require is not defined in ES module scope"
+
+Ao executar scripts Node.js com `"type": "module"` no `package.json`, o runtime trata todos os arquivos `.js` como módulos ESM. Caso o código ainda use `require()` ou variáveis como `__dirname`, o Node exibirá o erro acima.
+
+**Soluções**
+
+1. **Migrar para ESM**: troque `require()` por `import` e crie `__dirname` usando:
+
+   ```js
+   import { fileURLToPath } from 'node:url'
+   import path from 'node:path'
+   const __filename = fileURLToPath(import.meta.url)
+   const __dirname = path.dirname(__filename)
+   ```
+
+2. **Manter CommonJS**: renomeie o arquivo para `.cjs` e ajuste os comandos npm.
+
+Consulte [docs/adr/0006-esm-adoption.md](adr/0006-esm-adoption.md) para entender a política de ESM no projeto.
+
+## 11. Avisos e Deprecações do npm
+
+Quando rodar `npm install` ou `npm ci` podem aparecer avisos ligados a proxy e pacotes depreciados. A seguir algumas orientações para eliminá-los.
+
+### 11.1 Unknown env config 'http-proxy'
+
+Esse aviso ocorre porque variáveis como `HTTP_PROXY` e `HTTPS_PROXY` não correspondem mais às chaves de configuração do npm. Remova-as do `.npmrc` e, se necessário, configure o proxy com `npm config set proxy <url>`.
+
+Se o proxy estiver desativado, limpe as variáveis antes de executar o setup:
+
+```bash
+unset HTTP_PROXY HTTPS_PROXY
+```
+
+Também verifique se não restaram entradas de proxy no `.npmrc`, conforme explicado acima.
+
+### 11.2 NODE_TLS_REJECT_UNAUTHORIZED=0
+
+Desativar a verificação de certificados TLS torna as conexões inseguras. Em vez disso, exporte `NODE_EXTRA_CA_CERTS` apontando para o certificado desejado ou utilize certificados válidos.
+
+### 11.3 Pacotes depreciados
+
+Mensagens de deprecated indicam que uma dependência não é mais mantida. Atualize as versões diretas no `package.json` e utilize `overrides` para forçar versões mais novas em dependências transitivas. Priorize `rimraf@^4`, `glob@^9` e substitua `lodash.get` por optional chaining (`obj?.a?.b`).
+
+### 11.4 TypeError: `crypto.hash` is not a function
+
+Ao utilizar o **Vite 7** com versões antigas do Node.js pode surgir o erro `TypeError: crypto.hash is not a function`. Essa função foi incorporada recentemente e só está disponível a partir do Node **20.19** ou **22.12.0**.
+
+Certifique‑se de instalar uma dessas versões e ativá‑la com o `nvm`:
+
+```bash
+nvm install 22.12.0   # ou "nvm install 20.19.0"
+nvm use 22.12.0
+```
+
+Após atualizar o Node, remova a pasta `node_modules` e reinstale as dependências para garantir que o build do Vite seja executado corretamente.