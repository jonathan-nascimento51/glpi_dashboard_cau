- `NEXT_PUBLIC_API_BASE_URL`: must point to `http://localhost:8000` when running under Docker Compose.
  You can also create `.env.local` with this setting for local scripts outside Docker.
- `DISALLOWED_PROXIES`: comma-separated list of proxy hosts ignored by `scripts/validate_credentials.py`.

<<<<<<< HEAD
- To avoid unexpected aliasing from `mise`, source `scripts/setup/unset_aliases.sh` or add its commands to your shell profile. This script unaliases core utilities (like `ls`, `grep`, `sed`, `awk`) and ensures `/usr/bin` and `/bin` are prioritized in your `$PATH`.
=======
## Shell configuration

A project `.bashrc` is provided at the repository root. Source this file after running `scripts/setup/setup_env.sh` to ensure standard utilities like `ls`, `grep`, `sed`, and `awk` are not aliased by tools such as `mise`:

```bash
source .bashrc
```

The script unaliases these commands and warns if any are missing from `$PATH`.
>>>>>>> 86a326c6
<|MERGE_RESOLUTION|>--- conflicted
+++ resolved
@@ -2,9 +2,6 @@
   You can also create `.env.local` with this setting for local scripts outside Docker.
 - `DISALLOWED_PROXIES`: comma-separated list of proxy hosts ignored by `scripts/validate_credentials.py`.
 
-<<<<<<< HEAD
-- To avoid unexpected aliasing from `mise`, source `scripts/setup/unset_aliases.sh` or add its commands to your shell profile. This script unaliases core utilities (like `ls`, `grep`, `sed`, `awk`) and ensures `/usr/bin` and `/bin` are prioritized in your `$PATH`.
-=======
 ## Shell configuration
 
 A project `.bashrc` is provided at the repository root. Source this file after running `scripts/setup/setup_env.sh` to ensure standard utilities like `ls`, `grep`, `sed`, and `awk` are not aliased by tools such as `mise`:
@@ -13,5 +10,4 @@
 source .bashrc
 ```
 
-The script unaliases these commands and warns if any are missing from `$PATH`.
->>>>>>> 86a326c6
+The script unaliases these commands and warns if any are missing from `$PATH`.