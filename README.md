--- conflicted
+++ resolved
@@ -181,10 +181,6 @@
 ```
 
 For a MySQL-specific walkthrough, see [docs/first_use_mysql.md](docs/first_use_mysql.md) which lists all required environment variables and setup steps.
-<<<<<<< HEAD
-
-=======
->>>>>>> b524f49d
 
 ## Docker deployment
 
@@ -220,19 +216,6 @@
 python scripts/generate_bug_prompt.py --output bug_prompt.md
 ```
 
-<<<<<<< HEAD
-### Error logging
-
-Record runtime errors with the helper script:
-
-```bash
-some_command 2>&1 | python scripts/error_logger.py --agent worker
-```
-
-The JSON log is stored at `logs/errors_log.json`.
-
-=======
->>>>>>> b524f49d
 ## CI
 
 Continuous integration runs on GitHub Actions using `.github/workflows/ci.yml`.
