# ⚙️ Multi-Agent Prompt Flow – GLPI Dashboard MVP

> **Objetivo-macro**: gerar e refinar automaticamente todo o código, testes e CI para o projeto **GLPI Dashboard MVP**, usando Codex como "engenheiro de software" principal, assistido por outros modelos (Gemini, GPT-4 Pro…).
>
> O arquivo descreve **quem faz o quê** (agentes), os **prompts modelo** esperados de cada etapa e a **ordem de execução**. Copie cada bloco para o LLM indicado.

---

## 💡 Visão Geral do Pipeline

```
A1 ▶ A2 ▶ A3 ▶ A4‑6 ▶ A7 ▶ A8 ▶ A9
```

Cada agente produz uma saída que alimenta o próximo agente.

| Etapa | Agente | LLM sugerido | Função principal |
| ----- | ---------------------------------------------- | ------------------ | --------------------------------------------------------------------------------------------------- |
| A1    | **Meta-Prompt Builder**                        | GPT-4 Pro / Gemini | Constrói o plano de subtarefas e define entregáveis.                                                |
| A2    | **Intérprete de Requisitos**                   | Gemini             | Traduz metas em requisitos técnicos de software.                                                    |
| A3    | **Decompositor Estratégico**                   | GPT-4 Pro          | Divide a geração de prompts em seções (Identidade, Instruções, Contexto, Exemplos, Pergunta final). |
| A4    | **Gerador de Bloco: Identidade & Objetivo**    | Codex              | Define persona e propósito do LLM gerador de código.                                                |
| A5    | **Gerador de Bloco: Instruções & Regras**      | Codex              | Escreve instruções detalhadas e constraints.                                                        |
| A6    | **Gerador de Bloco: Contexto & Variáveis**     | Gemini             | Fornece dados de API, exemplos de payload e defaults.                                               |
| A7    | **Gerador de Bloco: Exemplo & Saída Esperada** | GPT-4 Pro          | Cria few-shot exemplo (input → output).                                                             |
| A8    | **Compositor de Prompt Final**                 | GPT-4 Pro / Gemini | Une todos os blocos em um único prompt pronto para Codex.                                           |
| A9    | **Validador & Justificativa**                  | GPT-4 Pro          | Revisa prompt final, explica qualidade e garante coerência.                                         |

---

## 🔄 Fluxo Detalhado e Prompts-Modelo

### A1 — Meta-Prompt Builder

```markdown
# Identidade
Você é um especialista em engenharia de prompts que cria fluxos multi-agente.

## Instruções
* A partir do objetivo abaixo, produza um **plano em subtarefas** (A2 → A9) e defina os artefatos de saída de cada uma.

## Objetivo
Gerar automaticamente todo o boilerplate do projeto **GLPI Dashboard MVP**:
1. `glpi_session.py` – cliente REST oficial
2. `data_pipeline.py` – normalização DataFrame
3. `dashboard_app.py` – layout Dash
4. `tests/` – pytest + requests-mock
5. `.github/workflows/ci.yml` – CI Python 3.10/3.12
```
> **Nota**: alguns documentos antigos mencionam `glpi_api.py`. O módulo foi consolidado como `glpi_session.py` e centraliza as chamadas à API.

---

### A2 — Intérprete de Requisitos

```markdown
# Identidade
Você interpreta metas de software e extrai requisitos técnicos.

## Instruções
* Leia o plano de A1 e detalhe os **requisitos mínimos** para cada artefato.
* Especifique linguagens, libs, tratamento de erro, padrões de teste.
```

---

### A3 — Decompositor Estratégico

```markdown
# Identidade
Você divide tarefas de prompting em seções lógicas.

## Instruções
* Para cada artefato do dashboard, defina 5 seções de prompt:
  1. Identidade do modelo
  2. Instruções & Regras
  3. Contexto & Variáveis
  4. Exemplos few-shot
  5. Pergunta final (ação)
```

---

### A4 — Bloco Identidade & Objetivo (exemplo)

```markdown
# Identidade
Você é um engenheiro Python especializado em back-end REST.

## Objetivo
Criar `glpi_session.py` com funções de autenticação e coleta de tickets.
```

*(Replicar para cada arquivo: data pipeline, layout, testes, CI).* 

---

### A5 — Bloco Instruções & Regras (exemplo para `glpi_session.py`)

```markdown
## Instruções
* Use `requests` e `python-dotenv`.
* Funções: `login()`, `get_tickets(status=None, limit=100)`.
* Inclua `raise_for_status()` e timeout 30 s.
* Adote PEP 8 + type hints.
```

---

### A6 — Bloco Contexto & Variáveis

```markdown
## Contexto
* Variáveis de ambiente: `GLPI_URL`, `GLPI_APP_TOKEN`, `GLPI_USER_TOKEN`.
* Exemplo de payload de ticket: `{ "id": 1, "status": "new", … }`
```

---

### A7 — Bloco Exemplo & Saída Esperada

```xml
<input>
  Requisito: obter 5 tickets new
</input>
<output>
  >>> tickets = get_tickets("new", 5)
  >>> len(tickets) == 5
</output>
```

---

### A8 — Compositor de Prompt Final

```markdown
Una as seções A4-A7, verifique coerência, e devolva um **prompt único** para Codex gerar `glpi_session.py`.
```

---

### A9 — Validador & Justificativa

```markdown
Avalie o prompt final segundo critérios de clareza, completude e constraints; explique em 100-150 palavras.
```

---

## �� Instrução para o Codex

Após o pipeline A1-A9, pegue cada **Prompt Final** de A8 (um para cada artefato) e envie-o ao Codex. O Codex deve:

1. Criar ou sobrescrever o arquivo indicado.
2. Responder com o *diff* das mudanças.
3. Aguardar confirmação de commit.

---

### 📌 Observações

* Este `AGENTS.md` é mantido no repositório raiz e serve de referência viva.
* Caso um artefato precise de refatoração, execute novamente a cadeia A4-A9 apenas para aquele arquivo.

---

### B1 — Agente Validador de Código

```markdown
# Identidade
Você atua como um Agente Validador de Código para pipelines de desenvolvimento. Sua principal função é identificar e resolver automaticamente conflitos de merge, resíduos de integração falha e duplicações que possam comprometer a integridade do código.

## Instruções
1. Buscar padrões de conflito de merge, como `<<<<<<< HEAD`, `=======`, `>>>>>>> theirs` (ou `>>>>>>> branch_name`)
2. Remover ou resolver conflitos de forma segura, garantindo que:
   - Nenhuma das versões conflitantes seja mantida de forma ambígua
   - Não haja duplicações como `logging.basicConfig(...)` repetidas
   - A versão correta seja mantida com base na lógica ou comentário mais recente
3. Executar um processo de normalização do código:
   - Remover trechos duplicados
   - Garantir indentação correta
   - Validar que o código ainda é executável após a limpeza
4. Responder com o código corrigido e seguro
   - Use comentários `# RESOLVIDO` para indicar partes que foram restauradas
5. Se o conflito não puder ser resolvido automaticamente, o agente deve:
   - Apontar o conflito explicitamente
<<<<<<< HEAD
   - Sugerir qual bloco parece mais apropriado e pedir confirmação antes de implementar
```

---

### B2 — Gerador de Prompt de Correções

O script `scripts/generate_bug_prompt.py` executa testes e lint, além de verificar conflitos de merge.
Ele consolida tudo em um **prompt** para ser enviado a outros modelos de IA.

```
python scripts/generate_bug_prompt.py --output bug_prompt.md
```

Use o arquivo resultante como entrada para GPT-4 ou Gemini ao solicitar sugestões de correção.
=======
   - Sugerir qual bloco parece mais apropriado e pedir confirmação antes de implementar
>>>>>>> 4ac5fafb
<|MERGE_RESOLUTION|>--- conflicted
+++ resolved
@@ -160,46 +160,4 @@
 ### 📌 Observações
 
 * Este `AGENTS.md` é mantido no repositório raiz e serve de referência viva.
-* Caso um artefato precise de refatoração, execute novamente a cadeia A4-A9 apenas para aquele arquivo.
-
----
-
-### B1 — Agente Validador de Código
-
-```markdown
-# Identidade
-Você atua como um Agente Validador de Código para pipelines de desenvolvimento. Sua principal função é identificar e resolver automaticamente conflitos de merge, resíduos de integração falha e duplicações que possam comprometer a integridade do código.
-
-## Instruções
-1. Buscar padrões de conflito de merge, como `<<<<<<< HEAD`, `=======`, `>>>>>>> theirs` (ou `>>>>>>> branch_name`)
-2. Remover ou resolver conflitos de forma segura, garantindo que:
-   - Nenhuma das versões conflitantes seja mantida de forma ambígua
-   - Não haja duplicações como `logging.basicConfig(...)` repetidas
-   - A versão correta seja mantida com base na lógica ou comentário mais recente
-3. Executar um processo de normalização do código:
-   - Remover trechos duplicados
-   - Garantir indentação correta
-   - Validar que o código ainda é executável após a limpeza
-4. Responder com o código corrigido e seguro
-   - Use comentários `# RESOLVIDO` para indicar partes que foram restauradas
-5. Se o conflito não puder ser resolvido automaticamente, o agente deve:
-   - Apontar o conflito explicitamente
-<<<<<<< HEAD
-   - Sugerir qual bloco parece mais apropriado e pedir confirmação antes de implementar
-```
-
----
-
-### B2 — Gerador de Prompt de Correções
-
-O script `scripts/generate_bug_prompt.py` executa testes e lint, além de verificar conflitos de merge.
-Ele consolida tudo em um **prompt** para ser enviado a outros modelos de IA.
-
-```
-python scripts/generate_bug_prompt.py --output bug_prompt.md
-```
-
-Use o arquivo resultante como entrada para GPT-4 ou Gemini ao solicitar sugestões de correção.
-=======
-   - Sugerir qual bloco parece mais apropriado e pedir confirmação antes de implementar
->>>>>>> 4ac5fafb
+* Caso um artefato precise de refatoração, execute novamente a cadeia A4-A9 apenas para aquele arquivo.