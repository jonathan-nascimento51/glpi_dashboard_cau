--- conflicted
+++ resolved
@@ -1,166 +1,156 @@
-"""Dash app using live GLPI data."""
-
-import asyncio
-import logging
-import os
-from typing import Any
-
-import dash_bootstrap_components as dbc
-import pandas as pd
-from dash import Dash
-from flask import Flask
-from flask_caching import Cache
-from frontend.callbacks.callbacks import register_callbacks
-from frontend.layout.layout import build_layout
-
-from backend.core.settings import (
-    DASH_PORT,
-    GLPI_APP_TOKEN,
-    GLPI_BASE_URL,
-    GLPI_PASSWORD,
-    GLPI_USER_TOKEN,
-    GLPI_USERNAME,
-    USE_MOCK_DATA,
-)
-from backend.domain.exceptions import GLPIAPIError
-from backend.infrastructure.glpi import glpi_client_logging
-from backend.infrastructure.glpi.glpi_session import Credentials, GLPISession
-from backend.utils import process_raw
-
-__all__ = ["create_app", "main"]
-
-flask_app = Flask(__name__)
-cache_type = os.getenv("CACHE_TYPE", "redis").lower()
-cache_config: dict[str, object]
-if cache_type == "simple":
-    cache_config = {"CACHE_TYPE": "SimpleCache"}
-else:
-    cache_config = {
-        "CACHE_TYPE": "RedisCache",
-        "CACHE_REDIS_HOST": os.getenv("REDIS_HOST", "redis"),
-        "CACHE_REDIS_PORT": int(os.getenv("REDIS_PORT", 6379)),
-        "CACHE_REDIS_DB": int(os.getenv("REDIS_DB", 0)),
-        "CACHE_REDIS_URL": (
-            f"redis://{os.getenv('REDIS_HOST', 'redis')}:"
-            f"{os.getenv('REDIS_PORT', 6379)}/{os.getenv('REDIS_DB', 0)}"
-        ),
-    }
-cache = Cache(flask_app, config=cache_config)
-if cache_type != "simple":
-    try:  # pragma: no cover - optional
-        cache.cache.get("test_key")
-    except Exception as exc:  # pragma: no cover - Redis missing
-        logging.warning("Redis unavailable, falling back to SimpleCache: %s", exc)
-        cache = Cache(flask_app, config={"CACHE_TYPE": "SimpleCache"})
-
-log_level_name = os.getenv("LOG_LEVEL", "INFO")
-log_level = getattr(logging, log_level_name.upper(), logging.INFO)
-glpi_client_logging.init_logging(log_level)
-
-
-@cache.memoize(timeout=300)
-<<<<<<< HEAD
-def _fetch_api_data(ticket_range: str = "0-99", **filters: str) -> list[dict[str, Any]]:
-=======
-def _fetch_api_data(
-    ticket_range: str = "0-99", **filters: str
-) -> list[dict[str, object]]:
->>>>>>> 276794ac
-    """Fetch ticket data directly from the GLPI API."""
-
-    creds = Credentials(
-        app_token=GLPI_APP_TOKEN,
-        user_token=GLPI_USER_TOKEN,
-        username=GLPI_USERNAME,
-        password=GLPI_PASSWORD,
-    )
-
-<<<<<<< HEAD
-    async def _run() -> list[dict[str, Any]]:
-=======
-    async def _run() -> list[dict[str, object]]:
->>>>>>> 276794ac
-        async with GLPISession(GLPI_BASE_URL, creds) as client:
-            return await client.get_all("Ticket", range=ticket_range, **filters)
-
-    return asyncio.run(_run())
-
-
-@cache.memoize(timeout=300)
-def _transform_df(ticket_range: str = "0-99", **filters: str) -> pd.DataFrame:
-    """Transform raw ticket data into a normalized DataFrame."""
-
-    data = _fetch_api_data(ticket_range, **filters)
-    return process_raw(data)
-
-
-def clear_cache(ticket_range: str = "0-99", **filters: str) -> None:
-    """Manually invalidate cached data for a given ticket range and filters."""
-
-    cache.delete_memoized(_fetch_api_data, ticket_range, **filters)
-    cache.delete_memoized(_transform_df, ticket_range, **filters)
-
-
-def load_data(ticket_range: str = "0-99", **filters: str) -> pd.DataFrame | None:
-    """Load ticket data from GLPI or a local mock file."""
-    if USE_MOCK_DATA:
-        logging.info("Loading ticket data from mock file")
-        try:
-            return process_raw(pd.read_json("tests/resources/mock_tickets.json"))
-        except Exception as exc:  # pragma: no cover - file errors
-            logging.error("failed to load mock data: %s", exc)
-            return None
-
-    logging.info("Fetching ticket data from GLPI API")
-    try:
-        return _transform_df(ticket_range, **filters)
-    except GLPIAPIError as exc:
-        logging.error("Error contacting GLPI API: %s", exc)
-        return None
-
-
-def create_app(df: pd.DataFrame | None) -> Dash:
-    """Create Dash application."""
-    server = Flask(__name__)
-    cache.init_app(server)
-
-    # @server.route("/ping")
-    # def ping() -> tuple[str, int]:
-    #     """Simple health check endpoint."""
-    #     return "OK", 200
-
-    app = Dash(__name__, server=server, external_stylesheets=[dbc.themes.BOOTSTRAP])
-    app.layout = build_layout(df)
-    if df is not None:
-        register_callbacks(app, load_data)
-    return app
-
-
-def profile_startup() -> None:
-    """Profile app startup using cProfile."""
-    import cProfile
-    from pstats import Stats
-
-    profiler = cProfile.Profile()
-    profiler.enable()
-    df = load_data()
-    create_app(df)
-    profiler.disable()
-    Stats(profiler).sort_stats("cumulative").print_stats(10)
-
-
-def main() -> None:
-    """Run the Dash server."""
-    df = load_data()
-    app = create_app(df)
-    app.run(
-        host="0.0.0.0",
-        port=int(DASH_PORT),
-        debug=False,
-        use_reloader=False,
-        threaded=True,
-    )
-
-
-if __name__ == "__main__":
-    main()
+"""Dash app using live GLPI data."""
+
+import asyncio
+import logging
+import os
+from typing import Any
+
+import dash_bootstrap_components as dbc
+import pandas as pd
+from dash import Dash
+from flask import Flask
+from flask_caching import Cache
+from frontend.callbacks.callbacks import register_callbacks
+from frontend.layout.layout import build_layout
+
+from backend.core.settings import (
+    DASH_PORT,
+    GLPI_APP_TOKEN,
+    GLPI_BASE_URL,
+    GLPI_PASSWORD,
+    GLPI_USER_TOKEN,
+    GLPI_USERNAME,
+    USE_MOCK_DATA,
+)
+from backend.domain.exceptions import GLPIAPIError
+from backend.infrastructure.glpi import glpi_client_logging
+from backend.infrastructure.glpi.glpi_session import Credentials, GLPISession
+from backend.utils import process_raw
+
+__all__ = ["create_app", "main"]
+
+flask_app = Flask(__name__)
+cache_type = os.getenv("CACHE_TYPE", "redis").lower()
+cache_config: dict[str, object]
+if cache_type == "simple":
+    cache_config = {"CACHE_TYPE": "SimpleCache"}
+else:
+    cache_config = {
+        "CACHE_TYPE": "RedisCache",
+        "CACHE_REDIS_HOST": os.getenv("REDIS_HOST", "redis"),
+        "CACHE_REDIS_PORT": int(os.getenv("REDIS_PORT", 6379)),
+        "CACHE_REDIS_DB": int(os.getenv("REDIS_DB", 0)),
+        "CACHE_REDIS_URL": (
+            f"redis://{os.getenv('REDIS_HOST', 'redis')}:"
+            f"{os.getenv('REDIS_PORT', 6379)}/{os.getenv('REDIS_DB', 0)}"
+        ),
+    }
+cache = Cache(flask_app, config=cache_config)
+if cache_type != "simple":
+    try:  # pragma: no cover - optional
+        cache.cache.get("test_key")
+    except Exception as exc:  # pragma: no cover - Redis missing
+        logging.warning("Redis unavailable, falling back to SimpleCache: %s", exc)
+        cache = Cache(flask_app, config={"CACHE_TYPE": "SimpleCache"})
+
+log_level_name = os.getenv("LOG_LEVEL", "INFO")
+log_level = getattr(logging, log_level_name.upper(), logging.INFO)
+glpi_client_logging.init_logging(log_level)
+
+
+@cache.memoize(timeout=300)
+def _fetch_api_data(ticket_range: str = "0-99", **filters: str) -> list[dict[str, Any]]:
+    """Fetch ticket data directly from the GLPI API."""
+
+    creds = Credentials(
+        app_token=GLPI_APP_TOKEN,
+        user_token=GLPI_USER_TOKEN,
+        username=GLPI_USERNAME,
+        password=GLPI_PASSWORD,
+    )
+
+    async def _run() -> list[dict[str, Any]]:
+        async with GLPISession(GLPI_BASE_URL, creds) as client:
+            return await client.get_all("Ticket", range=ticket_range, **filters)
+
+    return asyncio.run(_run())
+
+
+@cache.memoize(timeout=300)
+def _transform_df(ticket_range: str = "0-99", **filters: str) -> pd.DataFrame:
+    """Transform raw ticket data into a normalized DataFrame."""
+
+    data = _fetch_api_data(ticket_range, **filters)
+    return process_raw(data)
+
+
+def clear_cache(ticket_range: str = "0-99", **filters: str) -> None:
+    """Manually invalidate cached data for a given ticket range and filters."""
+
+    cache.delete_memoized(_fetch_api_data, ticket_range, **filters)
+    cache.delete_memoized(_transform_df, ticket_range, **filters)
+
+
+def load_data(ticket_range: str = "0-99", **filters: str) -> pd.DataFrame | None:
+    """Load ticket data from GLPI or a local mock file."""
+    if USE_MOCK_DATA:
+        logging.info("Loading ticket data from mock file")
+        try:
+            return process_raw(pd.read_json("tests/resources/mock_tickets.json"))
+        except Exception as exc:  # pragma: no cover - file errors
+            logging.error("failed to load mock data: %s", exc)
+            return None
+
+    logging.info("Fetching ticket data from GLPI API")
+    try:
+        return _transform_df(ticket_range, **filters)
+    except GLPIAPIError as exc:
+        logging.error("Error contacting GLPI API: %s", exc)
+        return None
+
+
+def create_app(df: pd.DataFrame | None) -> Dash:
+    """Create Dash application."""
+    server = Flask(__name__)
+    cache.init_app(server)
+
+    # @server.route("/ping")
+    # def ping() -> tuple[str, int]:
+    #     """Simple health check endpoint."""
+    #     return "OK", 200
+
+    app = Dash(__name__, server=server, external_stylesheets=[dbc.themes.BOOTSTRAP])
+    app.layout = build_layout(df)
+    if df is not None:
+        register_callbacks(app, load_data)
+    return app
+
+
+def profile_startup() -> None:
+    """Profile app startup using cProfile."""
+    import cProfile
+    from pstats import Stats
+
+    profiler = cProfile.Profile()
+    profiler.enable()
+    df = load_data()
+    create_app(df)
+    profiler.disable()
+    Stats(profiler).sort_stats("cumulative").print_stats(10)
+
+
+def main() -> None:
+    """Run the Dash server."""
+    df = load_data()
+    app = create_app(df)
+    app.run(
+        host="0.0.0.0",
+        port=int(DASH_PORT),
+        debug=False,
+        use_reloader=False,
+        threaded=True,
+    )
+
+
+if __name__ == "__main__":
+    main()