name: CI

on:
  pull_request:
  push:
    branches: [main]

jobs:
  lint:
    runs-on: ubuntu-latest
    strategy:
      matrix:
        python-version: ["3.11", "3.12"]
    steps:
      - uses: actions/checkout@v4
      - uses: actions/setup-python@v5
        with:
          python-version: ${{ matrix.python-version }}
          cache: 'pip'
      - run: pip install -r requirements-dev.txt -r requirements.txt
      - run: pre-commit run --color always --show-diff-on-failure --all-files

  unit-tests:
    needs: lint
    runs-on: ubuntu-latest
    strategy:
      matrix:
        python-version: ["3.11", "3.12"]
    steps:
      - uses: actions/checkout@v4
      - uses: actions/setup-python@v5
        with:
          python-version: ${{ matrix.python-version }}
          cache: 'pip'
      - run: pip install -r requirements-dev.txt -r requirements.txt
      - run: pytest -m "not integration and not e2e" --cov=./ --cov-report=xml --cov-report=term --cov-fail-under=80
      - uses: actions/upload-artifact@v4
        with:
          name: coverage-${{ matrix.python-version }}
          path: coverage.xml

  integration-tests:
    needs: unit-tests
    runs-on: ubuntu-latest
    strategy:
      matrix:
        python-version: ["3.11", "3.12"]
    services:
      postgres:
        image: postgres:15
        env:
          POSTGRES_PASSWORD: postgres
        ports:
          - 5432:5432
        options: >-
          --health-cmd="pg_isready" --health-interval=5s --health-timeout=5s --health-retries=5
    steps:
      - uses: actions/checkout@v4
      - uses: actions/setup-python@v5
        with:
          python-version: ${{ matrix.python-version }}
<<<<<<< HEAD
          cache: 'pip'
      - run: pip install -r requirements-dev.txt -r requirements.txt
      - run: pytest -m integration

  build:
    needs: integration-tests
    runs-on: ubuntu-latest
    steps:
      - uses: actions/checkout@v4
      - name: Build backend
        run: docker build -t glpi-dashboard .
      - name: Build frontend
        env:
          NEXT_PUBLIC_API_BASE_URL: http://localhost:8000
        run: |
          cd frontend
          npm ci
          npm run build

  e2e-tests:
    needs: build
    runs-on: ubuntu-latest
    steps:
      - uses: actions/checkout@v4
      - name: Setup Node
        uses: actions/setup-node@v4
        with:
          node-version: '20'
          cache: 'npm'
          cache-dependency-path: frontend/package-lock.json
      - name: Install deps
        run: |
          cd frontend
          npm ci
          npx playwright install --with-deps
      - name: Run E2E
        run: |
          pytest tests/e2e --html=artifacts/e2e-report.html --self-contained-html
      - uses: actions/upload-artifact@v4
        with:
          name: e2e-report
          path: artifacts/e2e-report.html
=======
      - name: Setup Node
        uses: actions/setup-node@v4
        with:
          node-version: 20
      - name: Install dependencies
        run: |
          python -m pip install --upgrade pip
          pip install -r requirements.txt
          pip install pytest flake8 black pre-commit pytest-cov pytest-asyncio
          cd frontend && npm ci && cd ..
      - name: Set PYTHONPATH
        run: echo "PYTHONPATH=$(pwd)" >> "$GITHUB_ENV"
      - name: Check if branch is up-to-date with main
        run: |
          git fetch origin main
          ahead_behind=$(git rev-list --left-right --count HEAD...origin/main)
          behind=$(echo "$ahead_behind" | awk '{print $1}')
          if [ "$behind" != "0" ]; then
            echo "Branch desatualizada. Por favor faça rebase com a main."
            exit 1
          fi
      - name: Init DB
        run: python scripts/init_db.py
      - name: Pre-commit
        run: pre-commit run --color always --show-diff-on-failure --all-files
      - name: Check merge conflicts
        run: python scripts/check_merge_conflicts.py
      - name: Run tests
        run: pytest --cov=./ --cov-report=xml --cov-report=term --cov-fail-under=90
      - name: Run frontend tests
        run: |
          cd frontend
          npm test --silent
>>>>>>> 64a6993b
<|MERGE_RESOLUTION|>--- conflicted
+++ resolved
@@ -59,50 +59,6 @@
       - uses: actions/setup-python@v5
         with:
           python-version: ${{ matrix.python-version }}
-<<<<<<< HEAD
-          cache: 'pip'
-      - run: pip install -r requirements-dev.txt -r requirements.txt
-      - run: pytest -m integration
-
-  build:
-    needs: integration-tests
-    runs-on: ubuntu-latest
-    steps:
-      - uses: actions/checkout@v4
-      - name: Build backend
-        run: docker build -t glpi-dashboard .
-      - name: Build frontend
-        env:
-          NEXT_PUBLIC_API_BASE_URL: http://localhost:8000
-        run: |
-          cd frontend
-          npm ci
-          npm run build
-
-  e2e-tests:
-    needs: build
-    runs-on: ubuntu-latest
-    steps:
-      - uses: actions/checkout@v4
-      - name: Setup Node
-        uses: actions/setup-node@v4
-        with:
-          node-version: '20'
-          cache: 'npm'
-          cache-dependency-path: frontend/package-lock.json
-      - name: Install deps
-        run: |
-          cd frontend
-          npm ci
-          npx playwright install --with-deps
-      - name: Run E2E
-        run: |
-          pytest tests/e2e --html=artifacts/e2e-report.html --self-contained-html
-      - uses: actions/upload-artifact@v4
-        with:
-          name: e2e-report
-          path: artifacts/e2e-report.html
-=======
       - name: Setup Node
         uses: actions/setup-node@v4
         with:
@@ -136,4 +92,3 @@
         run: |
           cd frontend
           npm test --silent
->>>>>>> 64a6993b
